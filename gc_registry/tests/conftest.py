--- conflicted
+++ resolved
@@ -8,14 +8,11 @@
 from sqlalchemy import create_engine
 from sqlalchemy.engine.base import Engine
 from sqlmodel import Session, SQLModel
-<<<<<<< HEAD
 from testcontainers.postgres import PostgresContainer  # type: ignore
-=======
 from starlette.testclient import TestClient
 from testcontainers.core.container import DockerContainer
 from testcontainers.core.waiting_utils import wait_for_logs
 from testcontainers.postgres import PostgresContainer
->>>>>>> 98dc4cb3
 
 from gc_registry.account.models import Account
 from gc_registry.core.database import db, events
@@ -280,11 +277,8 @@
         "commissioning_date": "2020-01-01",
         "operational_date": "2020-01-01",
         "peak_demand": 100,
-<<<<<<< HEAD
         "is_storage": False,
-=======
         "is_deleted": False,
->>>>>>> 98dc4cb3
     }
 
     wind_device = Device.model_validate(device_dict)
@@ -317,11 +311,8 @@
         "commissioning_date": "2020-01-01",
         "operational_date": "2020-01-01",
         "peak_demand": 100,
-<<<<<<< HEAD
         "is_storage": False,
-=======
         "is_deleted": False,
->>>>>>> 98dc4cb3
     }
 
     solar_device = Device.model_validate(device_dict)
