--- conflicted
+++ resolved
@@ -15,11 +15,7 @@
 
 from gc_registry.account.models import Account
 from gc_registry.certificate.models import GranularCertificateBundle, IssuanceMetaData
-<<<<<<< HEAD
 from gc_registry.certificate.schemas import CertificateStatus
-=======
-from gc_registry.certificate.services import create_bundle_hash
->>>>>>> f8152913
 from gc_registry.core.database import db, events
 from gc_registry.core.models.base import (
     CertificateStatus,
@@ -304,14 +300,9 @@
     device_dict = {
         "device_name": "fake_solar_device",
         "grid": "fake_grid",
-<<<<<<< HEAD
         "meter_data_id": "BMU-ABC",
         "energy_source": "solar",
         "technology_type": "solar",
-=======
-        "energy_source": EnergySourceType.solar_pv,
-        "technology_type": DeviceTechnologyType.solar_pv,
->>>>>>> f8152913
         "capacity": 1000,
         "account_id": fake_db_account.id,
         "fuel_source": "solar",
@@ -333,18 +324,9 @@
 
 
 @pytest.fixture()
-<<<<<<< HEAD
 def fake_db_issuance_metadata(
     db_write_session: Session, db_read_session: Session
 ) -> IssuanceMetaData:
-=======
-def fake_db_gc_bundle(
-    db_write_session: Session,
-    db_read_session: Session,
-    fake_db_account: Account,
-    fake_db_wind_device: Device,
-) -> GranularCertificateBundle:
->>>>>>> f8152913
     fake_db_issuance_metadata = {
         "country_of_issuance": "USA",
         "connected_grid_identification": "ERCOT",
@@ -362,7 +344,6 @@
         issuance_metadata, db_write_session, db_read_session
     )
 
-<<<<<<< HEAD
     return issuance_metadata_read
 
 
@@ -374,13 +355,10 @@
     fake_db_wind_device: Device,
     fake_db_issuance_metadata: IssuanceMetaData,
 ) -> GranularCertificateBundle:
-=======
->>>>>>> f8152913
     gc_bundle_dict = {
         "id": 1,
         "account_id": fake_db_account.id,
         "certificate_status": CertificateStatus.ACTIVE,
-<<<<<<< HEAD
         "metadata_id": fake_db_issuance_metadata.id,
         "bundle_id_range_start": 0,
         "bundle_id_range_end": 999,
@@ -391,58 +369,16 @@
         "is_storage": False,
         "issuance_post_energy_carrier_conversion": False,
         "device_id": fake_db_wind_device.id,
-=======
-        "metadata_id": issuance_metadata_read.id,
-        "bundle_id_range_start": 0,
-        "bundle_id_range_end": 999,
-        "bundle_quantity": 1000,
-        "energy_carrier": EnergyCarrierType.electricity,
-        "energy_source": EnergySourceType.wind,
-        "face_value": 1,
-        "is_storage": False,
-        "sdr_allocation_id": None,
-        "storage_efficiency_factor": None,
-        "issuance_post_energy_carrier_conversion": False,
-        "registry_configuration": 1,
-        "device_id": fake_db_wind_device.id,
-        "device_name": "fake_wind_device",
-        "device_technology_type": DeviceTechnologyType.wind_turbine,
-        "device_production_start_date": "2020-01-01",
-        "device_capacity": 1000,
-        "device_location": "USA",
->>>>>>> f8152913
         "production_starting_interval": "2021-01-01T00:00:00",
         "production_ending_interval": "2021-01-01T01:00:00",
         "issuance_datestamp": "2021-01-01",
         "expiry_datestamp": "2024-01-01",
-<<<<<<< HEAD
         "emissions_factor_production_device": 0.0,
         "emissions_factor_source": "Some Data Source",
     }
 
     gc_bundle = GranularCertificateBundle.model_validate(gc_bundle_dict)
 
-=======
-        "country_of_issuance": "USA",
-        "connected_grid_identification": "ERCOT",
-        "issuing_body": "ERCOT",
-        "issue_market_zone": "USA",
-        "emissions_factor_production_device": 0.0,
-        "emissions_factor_source": "Some Data Source",
-        "hash": "Some Hash",
-    }
-
-    gc_bundle_dict["issuance_id"] = f"""
-        {gc_bundle_dict["device_id"]}- \
-        {gc_bundle_dict["energy_carrier"]}- \
-        {gc_bundle_dict["production_starting_interval"]}
-        """
-
-    gc_bundle = GranularCertificateBundle.model_validate(gc_bundle_dict)
-
-    gc_bundle.hash = create_bundle_hash(gc_bundle, nonce="")
-
->>>>>>> f8152913
     gc_bundle_read = add_entity_to_write_and_read(
         gc_bundle, db_write_session, db_read_session
     )
