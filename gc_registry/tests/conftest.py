--- conflicted
+++ resolved
@@ -14,17 +14,13 @@
 from testcontainers.postgres import PostgresContainer  # type: ignore
 
 from gc_registry.account.models import Account
-<<<<<<< HEAD
 from gc_registry.certificate.models import (
     GranularCertificateBundle,
     GranularCertificateBundleBase,
     IssuanceMetaData,
 )
 from gc_registry.certificate.services import create_bundle_hash
-=======
-from gc_registry.certificate.models import GranularCertificateBundle, IssuanceMetaData
 from gc_registry.certificate.schemas import CertificateStatus
->>>>>>> d2470274
 from gc_registry.core.database import db, events
 from gc_registry.core.models.base import (
     CertificateStatus,
@@ -89,14 +85,9 @@
 
 
 def get_esdb_url() -> str | None:
-<<<<<<< HEAD
     logging.error(f"ENVIRONMENT: {settings.ENVIRONMENT}")
     if settings.ENVIRONMENT == "CI":
         return f"esdb://{settings.ESDB_CONNECTION_STRING}:2113?tls=false"
-=======
-    if os.environ["ENVIRONMENT"] == "CI":
-        return f"esdb://{os.environ['ESDB_CONNECTION_STRING']}:2113?tls=false"
->>>>>>> d2470274
     else:
         try:
             esdb_container = (
@@ -232,16 +223,10 @@
     # check that the entity has an ID
     # assert entity.id is not None  # type: ignore
 
-<<<<<<< HEAD
     read_entity = read_session.merge(entity)
     assert read_entity.id == entity.id  # type: ignore
-=======
-    # validate the entity
-    entity_read = entity.model_validate(entity.model_dump())
-
-    # assert entity_read.id == entity.id  # type: ignore
->>>>>>> d2470274
-
+
+    # read_entity = read_session.merge(read_entity)
     read_session.add(read_entity)
     read_session.commit()
     read_session.refresh(read_entity)
@@ -321,14 +306,11 @@
     device_dict = {
         "device_name": "fake_solar_device",
         "grid": "fake_grid",
-<<<<<<< HEAD
         "energy_source": EnergySourceType.solar_pv,
         "technology_type": DeviceTechnologyType.solar_pv,
-=======
         "meter_data_id": "BMU-ABC",
         "energy_source": "solar",
         "technology_type": "solar",
->>>>>>> d2470274
         "capacity": 1000,
         "account_id": fake_db_account.id,
         "fuel_source": "solar",
@@ -350,18 +332,9 @@
 
 
 @pytest.fixture()
-<<<<<<< HEAD
-def fake_db_gc_bundle(
-    db_write_session: Session,
-    db_read_session: Session,
-    fake_db_account: Account,
-    fake_db_wind_device: Device,
-) -> GranularCertificateBundle:
-=======
 def fake_db_issuance_metadata(
     db_write_session: Session, db_read_session: Session
 ) -> IssuanceMetaData:
->>>>>>> d2470274
     fake_db_issuance_metadata = {
         "country_of_issuance": "USA",
         "connected_grid_identification": "ERCOT",
@@ -379,29 +352,6 @@
         issuance_metadata, db_write_session, db_read_session
     )
 
-<<<<<<< HEAD
-    gc_bundle_dict = {
-        "account_id": fake_db_account.id,
-        "certificate_status": CertificateStatus.ACTIVE,
-        "metadata_id": issuance_metadata_read.id,
-        "bundle_id_range_start": 0,
-        "bundle_id_range_end": 999,
-        "bundle_quantity": 1000,
-        "energy_carrier": EnergyCarrierType.electricity,
-        "energy_source": EnergySourceType.wind,
-        "face_value": 1,
-        "is_storage": False,
-        "sdr_allocation_id": None,
-        "storage_efficiency_factor": None,
-        "issuance_post_energy_carrier_conversion": False,
-        "registry_configuration": 1,
-        "device_id": fake_db_wind_device.id,
-        "device_name": "fake_wind_device",
-        "device_technology_type": DeviceTechnologyType.wind_turbine,
-        "device_production_start_date": "2020-01-01",
-        "device_capacity": 1000,
-        "device_location": "USA",
-=======
     return issuance_metadata_read
 
 
@@ -420,19 +370,19 @@
         "metadata_id": fake_db_issuance_metadata.id,
         "bundle_id_range_start": 0,
         "bundle_id_range_end": 999,
-        "bundle_quantity": 999,
-        "energy_carrier": "electricity",
-        "energy_source": "wind",
-        "face_value": 999,
+        "bundle_quantity": 1000,
+        "energy_carrier": EnergyCarrierType.electricity,
+        "energy_source": EnergySourceType.wind,
+        "face_value": 1,
         "is_storage": False,
+        "sdr_allocation_id": None,
+        "storage_efficiency_factor": None,
         "issuance_post_energy_carrier_conversion": False,
         "device_id": fake_db_wind_device.id,
->>>>>>> d2470274
         "production_starting_interval": "2021-01-01T00:00:00",
         "production_ending_interval": "2021-01-01T01:00:00",
         "issuance_datestamp": "2021-01-01",
         "expiry_datestamp": "2024-01-01",
-<<<<<<< HEAD
         "country_of_issuance": "USA",
         "connected_grid_identification": "ERCOT",
         "issuing_body": "ERCOT",
@@ -446,16 +396,9 @@
         f"{gc_bundle_dict["device_id"]}-{gc_bundle_dict["production_starting_interval"]}"
     )
 
-    gc_bundle = GranularCertificateBundle(**gc_bundle_dict)
+    gc_bundle = GranularCertificateBundle.model_validate(gc_bundle_dict)
 
     gc_bundle.hash = create_bundle_hash(gc_bundle)
-=======
-        "emissions_factor_production_device": 0.0,
-        "emissions_factor_source": "Some Data Source",
-    }
-
-    gc_bundle = GranularCertificateBundle.model_validate(gc_bundle_dict)
->>>>>>> d2470274
 
     gc_bundle_read = add_entity_to_write_and_read(
         gc_bundle, db_write_session, db_read_session
