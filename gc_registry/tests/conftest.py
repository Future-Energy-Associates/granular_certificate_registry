--- conflicted
+++ resolved
@@ -14,24 +14,16 @@
 from testcontainers.postgres import PostgresContainer  # type: ignore
 
 from gc_registry.account.models import Account
-<<<<<<< HEAD
 from gc_registry.certificate.models import (
     GranularCertificateBundle,
     IssuanceMetaData,
 )
-=======
-from gc_registry.certificate.models import GranularCertificateBundle, IssuanceMetaData
-from gc_registry.certificate.schemas import GranularCertificateBundleCreate
->>>>>>> 76e4ce10
 from gc_registry.certificate.services import create_bundle_hash
 from gc_registry.core.database import db, events
 from gc_registry.core.models.base import (
     CertificateStatus,
     DeviceTechnologyType,
-<<<<<<< HEAD
     EnergyCarrierType,
-=======
->>>>>>> 76e4ce10
     EnergySourceType,
 )
 from gc_registry.device.models import Device
@@ -412,22 +404,11 @@
         "hash": "Some Hash",
     }
 
-<<<<<<< HEAD
     gc_bundle_dict["issuance_id"] = (
         f"{gc_bundle_dict['device_id']}-{gc_bundle_dict['production_starting_interval']}"
     )
 
     gc_bundle = GranularCertificateBundle.model_validate(gc_bundle_dict)
-=======
-    gc_bundle_create = GranularCertificateBundleCreate.model_validate(gc_bundle_dict)
-
-    gc_bundle_create.hash = create_bundle_hash(gc_bundle_create, nonce="")
-    gc_bundle_create.issuance_id = (
-        f"{gc_bundle_create.device_id}-{gc_bundle_create.production_starting_interval}"
-    )
-
-    gc_bundle = GranularCertificateBundle.model_validate(gc_bundle_create.model_dump())
->>>>>>> 76e4ce10
 
     gc_bundle.hash = create_bundle_hash(gc_bundle)
 
