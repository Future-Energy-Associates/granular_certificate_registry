import datetime

import pytest
from esdbclient import EventStoreDBClient
from sqlmodel import Session

<<<<<<< HEAD
from gc_registry.account.models import Account
from gc_registry.certificate.models import (
    GranularCertificateActionBase,
    GranularCertificateBundle,
)
from gc_registry.certificate.schemas import GranularCertificateBundleBase
=======
from gc_registry.certificate.models import GranularCertificateBundle
from gc_registry.certificate.schemas import (
    GranularCertificateBundleBase,
    GranularCertificateBundleCreate,
)
>>>>>>> 76e4ce10
from gc_registry.certificate.services import (
    create_bundle_hash,
    get_max_certificate_id_by_device_id,
    issue_certificates_in_date_range,
    process_certificate_action,
    query_certificates,
    split_certificate_bundle,
    validate_granular_certificate_bundle,
)
from gc_registry.device.meter_data.elexon.elexon import ElexonClient
from gc_registry.device.models import Device
from gc_registry.settings import settings
from gc_registry.user.models import User


class TestCertificateServices:
    def test_get_max_certificate_id_by_device_id(
        self,
        db_read_session,
        fake_db_wind_device,
        fake_db_solar_device,
        fake_db_gc_bundle,
    ):
        max_certificate_id = get_max_certificate_id_by_device_id(
            db_read_session, fake_db_wind_device.id
        )
        assert max_certificate_id == fake_db_gc_bundle.bundle_id_range_end

    def test_get_max_certificate_id_by_device_id_no_certificates(
        self,
        db_read_session,
        fake_db_wind_device,
    ):
        max_certificate_id = get_max_certificate_id_by_device_id(
            db_read_session, fake_db_wind_device.id
        )
        assert max_certificate_id is None

    def test_validate_granular_certificate_bundle(
        self,
        db_read_session,
        fake_db_wind_device,
        fake_db_solar_device,
        fake_db_gc_bundle,
    ):
        hours = settings.CERTIFICATE_GRANULARITY_HOURS

        # Test case 1: certificate already exists for the device in the given period
        # This will fail because the bundle_id_range_start is not equal to the max_certificate_id + 1
        gcb_dict = fake_db_gc_bundle.model_dump()
        fake_db_gc_bundle_base = GranularCertificateBundleBase.model_validate(gcb_dict)
        with pytest.raises(ValueError) as exc_info:
            validate_granular_certificate_bundle(
                db_read_session, fake_db_gc_bundle_base, is_storage_device=False
            )
        assert "bundle_id_range_start does not match criteria for equal" in str(
            exc_info.value
        )

        # Lets update the bundle_id_range_start to be equal to the max_certificate_id + 1,
        # the bundle_quantity and bundle_id_range_end to be equal to the difference between the bundle ID range
        fake_db_gc_bundle_base.bundle_id_range_start = (
            fake_db_gc_bundle.bundle_id_range_end + 1
        )
        fake_db_gc_bundle_base.bundle_id_range_end = (
            fake_db_gc_bundle_base.bundle_id_range_start
            + fake_db_gc_bundle_base.bundle_quantity
            - 1
        )

<<<<<<< HEAD
=======
def test_certificate_create(
    fake_db_gc_bundle, db_read_session, db_write_session, esdb_client
):
    bundle_dict = fake_db_gc_bundle.model_dump()
    bundle_dict["id"] = None

    fake_db_gc_bundle_2 = GranularCertificateBundleCreate.model_validate(bundle_dict)

    fake_db_gc_bundle_2.hash = create_bundle_hash(fake_db_gc_bundle_2, nonce="")
    fake_db_gc_bundle_2.issuance_id = f"{fake_db_gc_bundle_2.device_id}-{1234}"

    fake_db_gc_bundle = GranularCertificateBundle.create(
        fake_db_gc_bundle_2, db_write_session, db_read_session, esdb_client
    )
    assert fake_db_gc_bundle[0] is not None
    assert fake_db_gc_bundle[0].id is not None


def test_get_max_certificate_id_by_device_id(
    db_read_session,
    fake_db_wind_device,
    fake_db_solar_device,
    fake_db_gc_bundle,
):
    max_certificate_id = get_max_certificate_id_by_device_id(
        db_read_session, fake_db_wind_device.id
    )
    assert max_certificate_id == fake_db_gc_bundle.bundle_id_range_end


def test_get_max_certificate_id_by_device_id_no_certificates(
    db_read_session,
    fake_db_wind_device,
):
    max_certificate_id = get_max_certificate_id_by_device_id(
        db_read_session, fake_db_wind_device.id
    )
    assert max_certificate_id is None


def test_validate_granular_certificate_bundle(
    db_read_session,
    fake_db_wind_device,
    fake_db_solar_device,
    fake_db_gc_bundle,
):
    hours = settings.CERTIFICATE_GRANULARITY_HOURS

    # Test case 1: certificate already exists for the device in the given period
    # This will fail because the bundle_id_range_start is not equal to the max_certificate_id + 1
    gcb_dict = fake_db_gc_bundle.model_dump()
    fake_db_gc_bundle_base = GranularCertificateBundleBase.model_validate(gcb_dict)
    with pytest.raises(ValueError) as exc_info:
>>>>>>> 76e4ce10
        validate_granular_certificate_bundle(
            db_read_session, fake_db_gc_bundle_base, is_storage_device=False
        )

        # Test case 2: certificate face value is greater than the device max watts hours
        # This will fail because the bundle_quantity is greater than the device max watts hours

        fake_db_gc_bundle_base.bundle_quantity = (
            fake_db_wind_device.capacity * hours
        ) + 1
        fake_db_gc_bundle_base.bundle_id_range_end = (
            fake_db_gc_bundle_base.bundle_id_range_start
            + fake_db_gc_bundle_base.bundle_quantity
        )

        with pytest.raises(ValueError) as exc_info:
            validate_granular_certificate_bundle(
                db_read_session, fake_db_gc_bundle_base, is_storage_device=False
            )
        assert "bundle_quantity does not match criteria for less_than" in str(
            exc_info.value
        )

        fake_db_gc_bundle_base.bundle_quantity = (
            fake_db_wind_device.capacity * hours - 1
        )
        fake_db_gc_bundle_base.bundle_id_range_end = (
            fake_db_gc_bundle_base.bundle_id_range_start
            + fake_db_gc_bundle_base.bundle_quantity
            - 1
        )

        validate_granular_certificate_bundle(
            db_read_session, fake_db_gc_bundle_base, is_storage_device=False
        )

    def test_issue_certificates_in_date_range(
        self,
        db_write_session,
        db_read_session,
        fake_db_account,
        fake_db_issuance_metadata,
        esdb_client,
    ):
        from_datetime = datetime.datetime(2024, 1, 1, 0, 0, 0)
        to_datetime = from_datetime + datetime.timedelta(hours=2)
        meter_data_id = "T_RATS-4"

        client = ElexonClient()

        device_capacities = client.get_device_capacities([meter_data_id])

        # create a new device
        device_dict = {
            "device_name": "Ratcliffe on Soar",
            "meter_data_id": meter_data_id,
            "grid": "National Grid",
            "energy_source": "wind",
            "technology_type": "wind",
            "operational_date": str(datetime.datetime(2015, 1, 1, 0, 0, 0)),
            "capacity": device_capacities[meter_data_id],
            "peak_demand": 100,
            "location": "Some Location",
            "account_id": fake_db_account.id,
            "is_storage": False,
        }
        device = Device.create(
            device_dict, db_write_session, db_read_session, esdb_client
        )

        assert device is not None

        issued_certificates = issue_certificates_in_date_range(
            from_datetime,
            to_datetime,
            db_write_session,
            db_read_session,
            esdb_client,
            fake_db_issuance_metadata.id,
            client,
        )

        assert issued_certificates is not None

    def test_gc_bundle_split(
        self,
        fake_db_gc_bundle: GranularCertificateBundle,
        db_write_session: Session,
        db_read_session: Session,
        esdb_client: EventStoreDBClient,
    ):
        """
        Split the bundle into two and assert that the bundle quantities align post-split,
        and that the hashes of the child bundles are valid derivatives of the
        parent bundle hash.
        """

        child_bundle_1, child_bundle_2 = split_certificate_bundle(
            fake_db_gc_bundle, 250, db_write_session, db_read_session, esdb_client
        )

        assert child_bundle_1.bundle_quantity == 250
        assert child_bundle_2.bundle_quantity == 750

        assert (
            child_bundle_1.bundle_id_range_start
            == fake_db_gc_bundle.bundle_id_range_start
        )
        assert (
            child_bundle_1.bundle_id_range_end
            == fake_db_gc_bundle.bundle_id_range_start + 250
        )
        assert (
            child_bundle_2.bundle_id_range_start
            == child_bundle_1.bundle_id_range_end + 1
        )
        assert (
            child_bundle_2.bundle_id_range_end == fake_db_gc_bundle.bundle_id_range_end
        )

    def test_transfer_gcs(
        self,
        fake_db_account: Account,
        fake_db_account_2: Account,
        fake_db_user: User,
        fake_db_gc_bundle: GranularCertificateBundle,
        db_write_session: Session,
        db_read_session: Session,
        esdb_client: EventStoreDBClient,
    ):
        """
        Transfer a fixed number of certificates from one account to another.
        """

        certificate_action = GranularCertificateActionBase(
            action_type="transfer",
            source_id=fake_db_account.id,
            target_id=fake_db_account_2.id,
            user_id=fake_db_user.id,
            source_certificate_issuance_id=fake_db_gc_bundle.issuance_id,
            certificate_quantity=500,
        )

        db_certificate_action = process_certificate_action(
            certificate_action, db_write_session, db_read_session, esdb_client
        )

        assert db_certificate_action.action_response_status == "accepted"  # type: ignore

        # Check that the target account received the split bundle
        certificate_query = GranularCertificateActionBase(
            action_type="query",
            user_id=fake_db_user.id,
            source_id=fake_db_account_2.id,
        )
        certificate_transfered = query_certificates(certificate_query, db_read_session)

        assert certificate_transfered[0].bundle_quantity == 500  # type: ignore<|MERGE_RESOLUTION|>--- conflicted
+++ resolved
@@ -4,20 +4,12 @@
 from esdbclient import EventStoreDBClient
 from sqlmodel import Session
 
-<<<<<<< HEAD
 from gc_registry.account.models import Account
 from gc_registry.certificate.models import (
     GranularCertificateActionBase,
     GranularCertificateBundle,
 )
 from gc_registry.certificate.schemas import GranularCertificateBundleBase
-=======
-from gc_registry.certificate.models import GranularCertificateBundle
-from gc_registry.certificate.schemas import (
-    GranularCertificateBundleBase,
-    GranularCertificateBundleCreate,
-)
->>>>>>> 76e4ce10
 from gc_registry.certificate.services import (
     create_bundle_hash,
     get_max_certificate_id_by_device_id,
@@ -88,62 +80,6 @@
             - 1
         )
 
-<<<<<<< HEAD
-=======
-def test_certificate_create(
-    fake_db_gc_bundle, db_read_session, db_write_session, esdb_client
-):
-    bundle_dict = fake_db_gc_bundle.model_dump()
-    bundle_dict["id"] = None
-
-    fake_db_gc_bundle_2 = GranularCertificateBundleCreate.model_validate(bundle_dict)
-
-    fake_db_gc_bundle_2.hash = create_bundle_hash(fake_db_gc_bundle_2, nonce="")
-    fake_db_gc_bundle_2.issuance_id = f"{fake_db_gc_bundle_2.device_id}-{1234}"
-
-    fake_db_gc_bundle = GranularCertificateBundle.create(
-        fake_db_gc_bundle_2, db_write_session, db_read_session, esdb_client
-    )
-    assert fake_db_gc_bundle[0] is not None
-    assert fake_db_gc_bundle[0].id is not None
-
-
-def test_get_max_certificate_id_by_device_id(
-    db_read_session,
-    fake_db_wind_device,
-    fake_db_solar_device,
-    fake_db_gc_bundle,
-):
-    max_certificate_id = get_max_certificate_id_by_device_id(
-        db_read_session, fake_db_wind_device.id
-    )
-    assert max_certificate_id == fake_db_gc_bundle.bundle_id_range_end
-
-
-def test_get_max_certificate_id_by_device_id_no_certificates(
-    db_read_session,
-    fake_db_wind_device,
-):
-    max_certificate_id = get_max_certificate_id_by_device_id(
-        db_read_session, fake_db_wind_device.id
-    )
-    assert max_certificate_id is None
-
-
-def test_validate_granular_certificate_bundle(
-    db_read_session,
-    fake_db_wind_device,
-    fake_db_solar_device,
-    fake_db_gc_bundle,
-):
-    hours = settings.CERTIFICATE_GRANULARITY_HOURS
-
-    # Test case 1: certificate already exists for the device in the given period
-    # This will fail because the bundle_id_range_start is not equal to the max_certificate_id + 1
-    gcb_dict = fake_db_gc_bundle.model_dump()
-    fake_db_gc_bundle_base = GranularCertificateBundleBase.model_validate(gcb_dict)
-    with pytest.raises(ValueError) as exc_info:
->>>>>>> 76e4ce10
         validate_granular_certificate_bundle(
             db_read_session, fake_db_gc_bundle_base, is_storage_device=False
         )
