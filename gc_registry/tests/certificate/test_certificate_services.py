import datetime
from typing import Any, Hashable

import pandas as pd
import pytest
from esdbclient import EventStoreDBClient
from sqlmodel import Session

from gc_registry.account.models import Account
from gc_registry.account.schemas import AccountUpdate
from gc_registry.certificate.models import (
    GranularCertificateBundle,
    IssuanceMetaData,
)
from gc_registry.certificate.schemas import (
    GranularCertificateCancel,
    GranularCertificateQuery,
    GranularCertificateTransfer,
)
from gc_registry.certificate.services import (
    create_issuance_id,
    get_certificate_bundles_by_id,
    get_max_certificate_id_by_device_id,
    get_max_certificate_timestamp_by_device_id,
    issuance_id_to_device_and_interval,
    issue_certificates_by_device_in_date_range,
    issue_certificates_in_date_range,
    process_certificate_bundle_action,
    query_certificate_bundles,
    split_certificate_bundle,
)
from gc_registry.certificate.validation import validate_granular_certificate_bundle
from gc_registry.core.models.base import CertificateStatus
from gc_registry.device.meter_data.elexon.elexon import ElexonClient
from gc_registry.device.meter_data.manual_submission import ManualSubmissionMeterClient
from gc_registry.device.models import Device
from gc_registry.measurement.models import MeasurementReport
from gc_registry.measurement.services import (
    parse_measurement_json,
    serialise_measurement_csv,
)
from gc_registry.settings import settings
from gc_registry.user.models import User


class TestCertificateServices:
    def test_get_max_certificate_id_by_device_id(
        self,
        read_session,
        fake_db_wind_device,
        fake_db_granular_certificate_bundle,
    ):
        max_certificate_id = get_max_certificate_id_by_device_id(
            read_session, fake_db_wind_device.id
        )
        assert (
            max_certificate_id
            == fake_db_granular_certificate_bundle.certificate_bundle_id_range_end
        )

    def test_get_max_certificate_id_by_device_id_no_certificates(
        self,
        read_session,
        fake_db_wind_device,
    ):
        max_certificate_id = get_max_certificate_id_by_device_id(
            read_session, fake_db_wind_device.id
        )
        assert max_certificate_id is None

    def test_get_max_certificate_timestamp_by_device_id(
        self,
        read_session,
        fake_db_wind_device,
        fake_db_granular_certificate_bundle,
    ):
        max_certificate_timestamp = get_max_certificate_timestamp_by_device_id(
            read_session, fake_db_wind_device.id
        )
        assert (
            max_certificate_timestamp
            == fake_db_granular_certificate_bundle.production_ending_interval
        )
        assert isinstance(max_certificate_timestamp, datetime.datetime)

    def test_issuance_id_to_device_and_interval(
        self,
        fake_db_gc_bundle: GranularCertificateBundle,
        fake_db_gc_bundle_2: GranularCertificateBundle,
    ):
        device_id, production_starting_interval = issuance_id_to_device_and_interval(
            fake_db_gc_bundle.issuance_id
        )
        assert device_id == fake_db_gc_bundle.device_id
        assert (
            production_starting_interval
            == fake_db_gc_bundle.production_starting_interval
        )
        assert isinstance(device_id, int)
        assert isinstance(production_starting_interval, datetime.datetime)

        device_id, production_starting_interval = issuance_id_to_device_and_interval(
            fake_db_gc_bundle_2.issuance_id
        )
        assert device_id == fake_db_gc_bundle_2.device_id
        assert (
            production_starting_interval
            == fake_db_gc_bundle_2.production_starting_interval
        )
        assert isinstance(device_id, int)
        assert isinstance(production_starting_interval, datetime.datetime)

    def test_validate_granular_certificate_bundle(
        self,
        read_session,
        fake_db_wind_device,
        fake_db_granular_certificate_bundle,
    ):
        hours = settings.CERTIFICATE_GRANULARITY_HOURS

        gcb_dict = fake_db_granular_certificate_bundle.model_dump()

        # Test case 1: certificate already exists for the device in the given period
        # This will fail because the certificate_bundle_id_range_start is not equal to the max_certificate_id + 1
        device_max_certificate_id = get_max_certificate_id_by_device_id(
            read_session, gcb_dict["device_id"]
        )

        with pytest.raises(ValueError) as exc_info:
            validate_granular_certificate_bundle(
                read_session,
                gcb_dict,
                is_storage_device=False,
                max_certificate_id=device_max_certificate_id,
            )
        assert (
            "certificate_bundle_id_range_start does not match criteria for equal"
            in str(exc_info.value)
        )

        # Lets update the certificate_bundle_id_range_start to be equal to the max_certificate_id + 1,
        # the bundle_quantity and certificate_bundle_id_range_end to be equal to the difference between the bundle ID range
        gcb_dict["certificate_bundle_id_range_start"] = (
            fake_db_granular_certificate_bundle.certificate_bundle_id_range_end + 1
        )
        gcb_dict["certificate_bundle_id_range_end"] = (
            gcb_dict["certificate_bundle_id_range_start"]
            + gcb_dict["bundle_quantity"]
            - 1
        )

        validate_granular_certificate_bundle(
            read_session,
            gcb_dict,
            is_storage_device=False,
            max_certificate_id=device_max_certificate_id,
        )

        # Test case 2: certificate quantity is greater than the device max watts hours
        # This will fail because the bundle_quantity is greater than the device max watts hours

        gcb_dict["bundle_quantity"] = (fake_db_wind_device.capacity * hours) * 1.5
        gcb_dict["certificate_bundle_id_range_end"] = (
            gcb_dict["certificate_bundle_id_range_start"] + gcb_dict["bundle_quantity"]
        )

        with pytest.raises(ValueError) as exc_info:
            validate_granular_certificate_bundle(
                read_session,
                gcb_dict,
                is_storage_device=False,
                max_certificate_id=device_max_certificate_id,
            )
        assert "bundle_quantity does not match criteria for less_than" in str(
            exc_info.value
        )

        gcb_dict["bundle_quantity"] = (fake_db_wind_device.capacity * hours) - 1
        gcb_dict["certificate_bundle_id_range_end"] = (
            gcb_dict["certificate_bundle_id_range_start"]
            + gcb_dict["bundle_quantity"]
            - 1
        )

        validate_granular_certificate_bundle(
            read_session,
            gcb_dict,
            is_storage_device=False,
            max_certificate_id=device_max_certificate_id,
        )

    def test_issue_certificates_in_date_range(
        self,
        write_session,
        read_session,
        fake_db_account,
        fake_db_issuance_metadata,
        esdb_client,
    ):
        from_datetime = datetime.datetime(2024, 1, 1, 0, 0, 0)
        to_datetime = from_datetime + datetime.timedelta(hours=2)
        meter_data_id = "T_RATS-4"

        client = ElexonClient()

        device_capacities = client.get_device_capacities([meter_data_id])

        # create a new device
        device_dict = {
            "device_name": "Ratcliffe on Soar",
            "meter_data_id": meter_data_id,
            "grid": "National Grid",
            "energy_source": "wind",
            "technology_type": "wind",
            "operational_date": str(datetime.datetime(2015, 1, 1, 0, 0, 0)),
            "capacity": device_capacities[meter_data_id],
            "peak_demand": 100,
            "location": "Some Location",
            "account_id": fake_db_account.id,
            "is_storage": False,
        }
        device = Device.create(device_dict, write_session, read_session, esdb_client)

        assert device is not None

        issued_certificates = issue_certificates_in_date_range(
            from_datetime,
            to_datetime,
            write_session,
            read_session,
            esdb_client,
            fake_db_issuance_metadata.id,
            client,
        )

        assert issued_certificates is not None

    def test_split_certificate_bundle(
        self,
        fake_db_granular_certificate_bundle: GranularCertificateBundle,
        write_session: Session,
        read_session: Session,
        esdb_client: EventStoreDBClient,
    ):
        """
        Split the bundle into two and assert that the bundle quantities align post-split,
        and that the hashes of the child bundles are valid derivatives of the
        parent bundle hash.
        """

        child_bundle_1, child_bundle_2 = split_certificate_bundle(
            fake_db_granular_certificate_bundle,
            250,
            write_session,
            read_session,
            esdb_client,
        )

        assert child_bundle_1.bundle_quantity == 250
        assert child_bundle_2.bundle_quantity == 750

        assert (
            child_bundle_1.certificate_bundle_id_range_start
            == fake_db_granular_certificate_bundle.certificate_bundle_id_range_start
        )
        assert (
            child_bundle_1.certificate_bundle_id_range_end
            == fake_db_granular_certificate_bundle.certificate_bundle_id_range_start
            + 250
        )
        assert (
            child_bundle_2.certificate_bundle_id_range_start
            == child_bundle_1.certificate_bundle_id_range_end + 1
        )
        assert (
            child_bundle_2.certificate_bundle_id_range_end
            == fake_db_granular_certificate_bundle.certificate_bundle_id_range_end
        )

    def test_transfer_gcs(
        self,
        fake_db_account: Account,
        fake_db_account_2: Account,
        fake_db_user: User,
        fake_db_granular_certificate_bundle: GranularCertificateBundle,
        write_session: Session,
        read_session: Session,
        esdb_client: EventStoreDBClient,
    ):
        """
        Transfer a fixed number of certificates from one account to another.
        """

        assert fake_db_account.id is not None
        assert fake_db_account_2.id is not None
        assert fake_db_user.id is not None
        assert fake_db_granular_certificate_bundle.id is not None

        # Whitelist the source account for the target account
        fake_db_account_2 = write_session.merge(fake_db_account_2)
        fake_db_account_2.update(
<<<<<<< HEAD
            AccountUpdate(account_whitelist=[fake_db_account.id]),  # type: ignore
            write_session,
            read_session,
=======
            AccountUpdate(account_whitelist=[fake_db_account.id]),
            db_write_session,
            db_read_session,
>>>>>>> a02c5c42
            esdb_client,
        )

        assert fake_db_account_2.id is not None

        certificate_transfer = GranularCertificateTransfer(
            source_id=fake_db_account.id,
            target_id=fake_db_account_2.id,
            user_id=fake_db_user.id,
            granular_certificate_bundle_ids=[fake_db_granular_certificate_bundle.id],
            certificate_quantity=500,
        )

        assert hasattr(
            certificate_transfer, "action_type"
        ), f"Action type not set: {certificate_transfer}"

        _ = process_certificate_bundle_action(
            certificate_transfer, write_session, read_session, esdb_client
        )

        # Check that the target account received the split bundle
        certificate_query = GranularCertificateQuery(
            user_id=fake_db_user.id,
            source_id=fake_db_account_2.id,
        )
        certificate_transfered = query_certificate_bundles(
            certificate_query, read_session
        )

        assert certificate_transfered is not None
        assert certificate_transfered[0].bundle_quantity == 500

        # De-whitelist the account and verfiy the transfer is rejected
        fake_db_account_2.update(
<<<<<<< HEAD
            AccountUpdate(account_whitelist=[]),  # type: ignore
            write_session,
            read_session,
=======
            AccountUpdate(account_whitelist=[]),
            db_write_session,
            db_read_session,
>>>>>>> a02c5c42
            esdb_client,
        )

        assert fake_db_account_2.id is not None

        certificate_transfer = GranularCertificateTransfer(
            source_id=fake_db_account.id,
            target_id=fake_db_account_2.id,
            user_id=fake_db_user.id,
            granular_certificate_bundle_ids=[fake_db_granular_certificate_bundle.id],
            certificate_quantity=500,
        )

<<<<<<< HEAD
        with pytest.raises(HTTPException):
            _db_certificate_action = process_certificate_bundle_action(
                certificate_transfer, write_session, read_session, esdb_client
=======
        with pytest.raises(ValueError) as exc_info:
            _db_certificate_action = process_certificate_action(
                certificate_transfer, db_write_session, db_read_session, esdb_client
            )
        print(exc_info.value)
        assert "has not whitelisted the source account" in str(exc_info.value)

    def test_transfer_cancelled_certificate_bundle(
        self,
        fake_db_account: Account,
        fake_db_account_2: Account,
        fake_db_user: User,
        fake_db_gc_bundle: GranularCertificateBundle,
        db_write_session: Session,
        db_read_session: Session,
        esdb_client: EventStoreDBClient,
    ):
        """
        Try to transfer a cancelled certificate bundle
        """

        assert fake_db_account.id is not None
        assert fake_db_account_2.id is not None
        assert fake_db_user.id is not None
        assert fake_db_gc_bundle.id is not None

        certificate_cancel = GranularCertificateCancel(
            source_id=fake_db_account.id,
            user_id=fake_db_user.id,
            granular_certificate_bundle_ids=[fake_db_gc_bundle.id],
        )

        _ = process_certificate_action(
            certificate_cancel, db_write_session, db_read_session, esdb_client
        )

        # get the cancelled certificate and check that it is cancelled
        certificates_from_query = get_certificate_bundles_by_id(
            [fake_db_gc_bundle.id], db_write_session
        )

        assert (
            certificates_from_query[0].certificate_status == CertificateStatus.CANCELLED
        )

        # Whitelist the source account for the target account
        fake_db_account_2 = db_write_session.merge(fake_db_account_2)
        fake_db_account_2.update(
            AccountUpdate(account_whitelist=[fake_db_account.id]),
            db_write_session,
            db_read_session,
            esdb_client,
        )

        assert fake_db_account_2.id is not None

        certificate_transfer = GranularCertificateTransfer(
            source_id=fake_db_account.id,
            target_id=fake_db_account_2.id,
            user_id=fake_db_user.id,
            granular_certificate_bundle_ids=[fake_db_gc_bundle.id],
        )

        with pytest.raises(ValueError):
            _db_certificate_action = process_certificate_action(
                certificate_transfer, db_write_session, db_read_session, esdb_client
>>>>>>> a02c5c42
            )

    def test_cancel_by_percentage(
        self,
        fake_db_granular_certificate_bundle: GranularCertificateBundle,
        fake_db_user: User,
        write_session: Session,
        read_session: Session,
        esdb_client: EventStoreDBClient,
    ):
        """
        Cancel 75% of the bundle, and assert that the bundle was correctly
        split and the correct percentage cancelled.
        """

        # check that all the test fixtures have ids
        assert fake_db_granular_certificate_bundle.id is not None
        assert fake_db_user.id is not None

        certificate_action = GranularCertificateCancel(
            source_id=fake_db_granular_certificate_bundle.account_id,
            user_id=fake_db_user.id,
            granular_certificate_bundle_ids=[fake_db_granular_certificate_bundle.id],
            certificate_bundle_percentage=0.75,
        )

        _ = process_certificate_bundle_action(
            certificate_action, write_session, read_session, esdb_client
        )

        # Check that 75% of the bundle was cancelled
        certificate_query = GranularCertificateQuery(
            user_id=fake_db_user.id,
            source_id=fake_db_granular_certificate_bundle.account_id,
            certificate_bundle_status=CertificateStatus.CANCELLED,
        )
        certificates_cancelled = query_certificate_bundles(
            certificate_query, read_session
        )

        assert certificates_cancelled is not None
        assert certificates_cancelled[0].bundle_quantity == 750

    def test_sparse_filter_query(
        self,
<<<<<<< HEAD
        fake_db_granular_certificate_bundle: GranularCertificateBundle,
        fake_db_granular_certificate_bundle_2: GranularCertificateBundle,
        read_session: Session,
=======
        fake_db_user: User,
        fake_db_gc_bundle: GranularCertificateBundle,
        fake_db_gc_bundle_2: GranularCertificateBundle,
        db_read_session: Session,
>>>>>>> a02c5c42
    ):
        """Test that the query_certificate_bundles function can handle sparse filter input on device ID
        and production starting datetime."""

        assert fake_db_user.id is not None
        assert fake_db_gc_bundle.id is not None
        assert fake_db_gc_bundle_2.id is not None

        issuance_ids = [
            create_issuance_id(fake_db_granular_certificate_bundle),
            create_issuance_id(fake_db_granular_certificate_bundle_2),
        ]

        certificate_query = GranularCertificateQuery(
            user_id=1,
            source_id=fake_db_granular_certificate_bundle.account_id,
            issuance_ids=issuance_ids,
        )

        certificate_bundles_from_query = query_certificate_bundles(
            certificate_query, read_session
        )

        assert certificate_bundles_from_query is not None
        assert len(certificate_bundles_from_query) == 2
        assert (
            certificate_bundles_from_query[0].device_id
            == fake_db_granular_certificate_bundle.device_id
        )
        assert (
            certificate_bundles_from_query[1].device_id
            == fake_db_granular_certificate_bundle_2.device_id
        )
        assert (
            certificate_bundles_from_query[0].production_starting_interval
            == fake_db_granular_certificate_bundle.production_starting_interval
        )
        assert (
            certificate_bundles_from_query[1].production_starting_interval
            == fake_db_granular_certificate_bundle_2.production_starting_interval
        )

        # Test with an issuance ID that doesn't exist

        certificate_query = GranularCertificateQuery(
<<<<<<< HEAD
            user_id=1,
            source_id=fake_db_granular_certificate_bundle.account_id,
            issuance_ids=["invalid_id"],
        )

        certificate_bundles_from_query = query_certificate_bundles(
            certificate_query, read_session
        )
=======
            user_id=fake_db_user.id,
            source_id=fake_db_gc_bundle.account_id,
            issuance_ids=["invalid_id"],
        )

        with pytest.raises(ValueError) as exc_info:
            query_certificates(certificate_query, db_read_session)
        assert "Invalid issuance ID" in str(exc_info.value)

        certificate_query = GranularCertificateQuery(
            user_id=fake_db_user.id,
            source_id=fake_db_gc_bundle.account_id,
            issuance_ids=["999-2027-12-01 12:30:00"],
        )

        certificates = query_certificates(certificate_query, db_read_session)

        assert certificates == []
>>>>>>> a02c5c42

    def test_issue_certificates_from_manual_submission(
        self,
        write_session: Session,
        read_session: Session,
        fake_db_wind_device: Device,
        fake_db_issuance_metadata: IssuanceMetaData,
        esdb_client: EventStoreDBClient,
    ):
        measurement_json = serialise_measurement_csv(
            "gc_registry/tests/data/test_measurements.csv"
        )

        measurement_df: pd.DataFrame = parse_measurement_json(
            measurement_json, to_df=True
        )

        # The device ID may change during testing so we need to update the measurement data
        measurement_df["device_id"] = fake_db_wind_device.id

        readings = MeasurementReport.create(
            measurement_df.to_dict(orient="records"),
            write_session,
            read_session,
            esdb_client,
        )

        assert readings is not None, "No readings found in the database."
        assert (
            len(readings) == 24 * 31
        ), f"Incorrect number of readings found ({len(readings)}); expected {24 * 31}."

        from_datetime = datetime.datetime(2024, 1, 1, 0, 0, 0)
        to_datetime = from_datetime + datetime.timedelta(days=31)

        client = ManualSubmissionMeterClient()

        issued_certificates = issue_certificates_by_device_in_date_range(
            fake_db_wind_device,
            from_datetime,
            to_datetime,
            write_session,
            read_session,
            esdb_client,
            fake_db_issuance_metadata.id,
            client,
        )

        assert issued_certificates is not None
        assert (
            len(issued_certificates) == 24 * 31
        ), f"Incorrect number of certificates issued ({len(issued_certificates)}); expected {24 * 31}."
        assert (
            sum([cert.bundle_quantity for cert in issued_certificates])  # type: ignore
            == measurement_df["interval_usage"].sum()
        ), "Incorrect total certificate quantity issued."

    def test_issue_certificates_from_elexon(
        self,
        write_session: Session,
        read_session: Session,
        fake_db_account: Account,
        fake_db_wind_device: Device,
        fake_db_issuance_metadata: IssuanceMetaData,
        esdb_client: EventStoreDBClient,
    ):
        from_datetime = datetime.datetime(2024, 1, 1, 0, 0, 0)
        to_datetime = from_datetime + datetime.timedelta(hours=4)
        meter_data_ids = [
            "E_MARK-1",
            "T_RATS-1",
            "T_RATS-2",
            "T_RATS-3",
            "T_RATS-4",
            "T_RATSGT-2",
            "T_RATSGT-4",
        ]
        meter_data_id = meter_data_ids[0]

        client = ElexonClient()

        device_capacities = client.get_device_capacities([meter_data_id])

        W_IN_MW = 1e6

        # create a new device
        device_dict: dict[Hashable, Any] = {
            "device_name": "Ratcliffe on Soar",
            "meter_data_id": meter_data_id,
            "grid": "National Grid",
            "energy_source": "wind",
            "technology_type": "wind",
            "operational_date": str(datetime.datetime(2015, 1, 1, 0, 0, 0)),
            "capacity": device_capacities[meter_data_id] * W_IN_MW,
            "peak_demand": 100,
            "location": "Some Location",
            "account_id": fake_db_account.id,
            "is_storage": False,
        }
        devices = Device.create(device_dict, write_session, read_session, esdb_client)

        if isinstance(devices, list):
            device = devices[0]

        assert devices is not None

        issued_certificates = issue_certificates_by_device_in_date_range(
            device,  # type: ignore
            from_datetime,
            to_datetime,
            write_session,
            read_session,
            esdb_client,
            fake_db_issuance_metadata.id,
            client,  # type: ignore
        )

        assert issued_certificates is not None
        assert len(issued_certificates) == 5

    def test_valid_issuance_ids(self):
        query = GranularCertificateQuery(
            source_id=1,
            user_id=1,
            issuance_ids=["id1", "id2"],
        )
        assert query.issuance_ids == ["id1", "id2"]<|MERGE_RESOLUTION|>--- conflicted
+++ resolved
@@ -299,15 +299,9 @@
         # Whitelist the source account for the target account
         fake_db_account_2 = write_session.merge(fake_db_account_2)
         fake_db_account_2.update(
-<<<<<<< HEAD
             AccountUpdate(account_whitelist=[fake_db_account.id]),  # type: ignore
             write_session,
             read_session,
-=======
-            AccountUpdate(account_whitelist=[fake_db_account.id]),
-            db_write_session,
-            db_read_session,
->>>>>>> a02c5c42
             esdb_client,
         )
 
@@ -343,15 +337,9 @@
 
         # De-whitelist the account and verfiy the transfer is rejected
         fake_db_account_2.update(
-<<<<<<< HEAD
             AccountUpdate(account_whitelist=[]),  # type: ignore
             write_session,
             read_session,
-=======
-            AccountUpdate(account_whitelist=[]),
-            db_write_session,
-            db_read_session,
->>>>>>> a02c5c42
             esdb_client,
         )
 
@@ -365,14 +353,9 @@
             certificate_quantity=500,
         )
 
-<<<<<<< HEAD
-        with pytest.raises(HTTPException):
+        with pytest.raises(ValueError) as exc_info:
             _db_certificate_action = process_certificate_bundle_action(
                 certificate_transfer, write_session, read_session, esdb_client
-=======
-        with pytest.raises(ValueError) as exc_info:
-            _db_certificate_action = process_certificate_action(
-                certificate_transfer, db_write_session, db_read_session, esdb_client
             )
         print(exc_info.value)
         assert "has not whitelisted the source account" in str(exc_info.value)
@@ -382,9 +365,9 @@
         fake_db_account: Account,
         fake_db_account_2: Account,
         fake_db_user: User,
-        fake_db_gc_bundle: GranularCertificateBundle,
-        db_write_session: Session,
-        db_read_session: Session,
+        fake_db_granular_certificate_bundle: GranularCertificateBundle,
+        write_session: Session,
+        read_session: Session,
         esdb_client: EventStoreDBClient,
     ):
         """
@@ -394,21 +377,21 @@
         assert fake_db_account.id is not None
         assert fake_db_account_2.id is not None
         assert fake_db_user.id is not None
-        assert fake_db_gc_bundle.id is not None
+        assert fake_db_granular_certificate_bundle.id is not None
 
         certificate_cancel = GranularCertificateCancel(
             source_id=fake_db_account.id,
             user_id=fake_db_user.id,
-            granular_certificate_bundle_ids=[fake_db_gc_bundle.id],
-        )
-
-        _ = process_certificate_action(
-            certificate_cancel, db_write_session, db_read_session, esdb_client
+            granular_certificate_bundle_ids=[fake_db_granular_certificate_bundle.id],
+        )
+
+        _ = process_certificate_bundle_action(
+            certificate_cancel, write_session, read_session, esdb_client
         )
 
         # get the cancelled certificate and check that it is cancelled
         certificates_from_query = get_certificate_bundles_by_id(
-            [fake_db_gc_bundle.id], db_write_session
+            [fake_db_granular_certificate_bundle.id], write_session
         )
 
         assert (
@@ -416,11 +399,11 @@
         )
 
         # Whitelist the source account for the target account
-        fake_db_account_2 = db_write_session.merge(fake_db_account_2)
+        fake_db_account_2 = write_session.merge(fake_db_account_2)
         fake_db_account_2.update(
             AccountUpdate(account_whitelist=[fake_db_account.id]),
-            db_write_session,
-            db_read_session,
+            write_session,
+            read_session,
             esdb_client,
         )
 
@@ -430,13 +413,12 @@
             source_id=fake_db_account.id,
             target_id=fake_db_account_2.id,
             user_id=fake_db_user.id,
-            granular_certificate_bundle_ids=[fake_db_gc_bundle.id],
+            granular_certificate_bundle_ids=[fake_db_granular_certificate_bundle.id],
         )
 
         with pytest.raises(ValueError):
-            _db_certificate_action = process_certificate_action(
-                certificate_transfer, db_write_session, db_read_session, esdb_client
->>>>>>> a02c5c42
+            _db_certificate_action = process_certificate_bundle_action(
+                certificate_transfer, write_session, read_session, esdb_client
             )
 
     def test_cancel_by_percentage(
@@ -482,16 +464,10 @@
 
     def test_sparse_filter_query(
         self,
-<<<<<<< HEAD
         fake_db_granular_certificate_bundle: GranularCertificateBundle,
         fake_db_granular_certificate_bundle_2: GranularCertificateBundle,
         read_session: Session,
-=======
         fake_db_user: User,
-        fake_db_gc_bundle: GranularCertificateBundle,
-        fake_db_gc_bundle_2: GranularCertificateBundle,
-        db_read_session: Session,
->>>>>>> a02c5c42
     ):
         """Test that the query_certificate_bundles function can handle sparse filter input on device ID
         and production starting datetime."""
@@ -537,35 +513,24 @@
         # Test with an issuance ID that doesn't exist
 
         certificate_query = GranularCertificateQuery(
-<<<<<<< HEAD
-            user_id=1,
+            user_id=fake_db_user.id,
             source_id=fake_db_granular_certificate_bundle.account_id,
             issuance_ids=["invalid_id"],
         )
 
-        certificate_bundles_from_query = query_certificate_bundles(
-            certificate_query, read_session
-        )
-=======
-            user_id=fake_db_user.id,
-            source_id=fake_db_gc_bundle.account_id,
-            issuance_ids=["invalid_id"],
-        )
-
         with pytest.raises(ValueError) as exc_info:
-            query_certificates(certificate_query, db_read_session)
+            query_certificate_bundles(certificate_query, read_session)
         assert "Invalid issuance ID" in str(exc_info.value)
 
         certificate_query = GranularCertificateQuery(
             user_id=fake_db_user.id,
-            source_id=fake_db_gc_bundle.account_id,
+            source_id=fake_db_granular_certificate_bundle.account_id,
             issuance_ids=["999-2027-12-01 12:30:00"],
         )
 
-        certificates = query_certificates(certificate_query, db_read_session)
+        certificates = query_certificate_bundles(certificate_query, read_session)
 
         assert certificates == []
->>>>>>> a02c5c42
 
     def test_issue_certificates_from_manual_submission(
         self,
