import datetime
from typing import Any, Callable

from esdbclient import EventStoreDBClient
from fastapi import HTTPException
from sqlalchemy import func
from sqlmodel import Session, SQLModel, or_, select
from sqlmodel.sql.expression import SelectOfScalar

from gc_registry.account.models import Account
from gc_registry.certificate.models import (
    GranularCertificateAction,
    GranularCertificateBundle,
    GranularCertificateBundleUpdate,
)
from gc_registry.certificate.schemas import (
    CertificateStatus,
    GranularCertificateActionBase,
    GranularCertificateBundleBase,
    GranularCertificateBundleCreate,
    GranularCertificateBundleRead,
    GranularCertificateCancel,
    GranularCertificateClaim,
    GranularCertificateLock,
    GranularCertificateQuery,
    GranularCertificateReserve,
    GranularCertificateTransfer,
    GranularCertificateWithdraw,
    certificate_query_param_map,
)
from gc_registry.certificate.validation import validate_granular_certificate_bundle
from gc_registry.core.database import cqrs
from gc_registry.core.models.base import CertificateActionType
from gc_registry.core.services import create_bundle_hash
from gc_registry.device.meter_data.abstract_meter_client import AbstractMeterDataClient
from gc_registry.device.models import Device
from gc_registry.device.services import get_all_devices
from gc_registry.logging_config import logger


def get_certificate_bundles_by_id(
    gcb_ids: list[int], db_session: Session
) -> list[GranularCertificateBundle]:
    """Get a list of GC Bundles by their IDs.

    Args:
        gcb_ids (list[int]): The list of GC Bundle IDs
        db_session (Session): The database session

    Returns:
        list[GranularCertificateBundle]: The list of GC Bundles
    """

    stmt: SelectOfScalar = select(GranularCertificateBundle).where(
        GranularCertificateBundle.id.in_(gcb_ids)  # type: ignore
    )
    gc_bundles = db_session.exec(stmt).all()

    return gc_bundles


def split_certificate_bundle(
    gc_bundle: GranularCertificateBundle | GranularCertificateBundleRead,
    size_to_split: int,
    write_session: Session,
    read_session: Session,
    esdb_client: EventStoreDBClient,
) -> tuple[GranularCertificateBundle, GranularCertificateBundle]:
    """Given a GC Bundle, split it into two child bundles and return them.

    Example operation: a parent bundle with 100 certificates, when passed a
    size_to_split of 25, will return the first child bundle with 25 certificates
    and the second bundle with 75. Each of these will be created separately as
    new bundles, with the same issuance ID of the parent bundle, and the parent
    bundle will be marked as deleted but preserved in the database for audit
    and lineage purposes.

    Args:
        gc_bundle (GranularCertificateBundle): The parent GC Bundle
        size_to_split (int): The number of certificates to split from
            the parent bundle.

    Returns:
        tuple[GranularCertificateBundle, GranularCertificateBundle]: The two child GC Bundles
    """

    assert size_to_split > 0, "The size to split must be greater than 0"
    assert (
        size_to_split < gc_bundle.bundle_quantity
    ), "The size to split must be less than the total certificates in the parent bundle"

    # Create two child bundles
    gc_bundle_child_1 = GranularCertificateBundleCreate(**gc_bundle.model_dump())
    gc_bundle_child_2 = GranularCertificateBundleCreate(**gc_bundle.model_dump())

    # Update the child bundles with the new quantities
    gc_bundle_child_1.bundle_quantity = size_to_split
    gc_bundle_child_1.bundle_id_range_end = (
        gc_bundle_child_1.bundle_id_range_start + size_to_split
    )
    gc_bundle_child_1.hash = create_bundle_hash(gc_bundle_child_1, gc_bundle.hash)

    gc_bundle_child_2.bundle_quantity = gc_bundle.bundle_quantity - size_to_split
    gc_bundle_child_2.bundle_id_range_start = gc_bundle_child_1.bundle_id_range_end + 1
    gc_bundle_child_2.hash = create_bundle_hash(gc_bundle_child_2, gc_bundle.hash)

    # Mark the parent bundle as withdrawn and apply soft delete
    gc_bundle.certificate_status = CertificateStatus.BUNDLE_SPLIT
    gc_bundle.delete(write_session, read_session, esdb_client)  # type: ignore

    # Write the child bundles to the database
    db_gc_bundle_child_1 = GranularCertificateBundle.create(
        gc_bundle_child_1, write_session, read_session, esdb_client
    )
    db_gc_bundle_child_2 = GranularCertificateBundle.create(
        gc_bundle_child_2, write_session, read_session, esdb_client
    )

    return db_gc_bundle_child_1[0], db_gc_bundle_child_2[0]  # type: ignore


def create_issuance_id(gcb: GranularCertificateBundleBase) -> str:
    return f"{gcb.device_id}-{gcb.production_starting_interval}"


def get_max_certificate_id_by_device_id(
    db_session: Session, device_id: int
) -> int | None:
    """Gets the maximum certificate ID from any bundle for a given device, excluding any withdrawn certificates

    Args:
        db_session (Session): The database session
        device_id (int): The device ID

    Returns:
        int: The maximum certificate ID


    """

    stmt: SelectOfScalar = select(
        func.max(GranularCertificateBundle.bundle_id_range_end)
    ).where(
        GranularCertificateBundle.device_id == device_id,
        GranularCertificateBundle.certificate_status != CertificateStatus.WITHDRAWN,
    )

    max_certificate_id = db_session.exec(stmt).first()

    if not max_certificate_id:
        return None
    else:
        return int(max_certificate_id)


def get_max_certificate_timestamp_by_device_id(
    db_session: Session, device_id: int
) -> datetime.datetime | None:
    """Gets the maximum certificate timestamp from any bundle for a given device, excluding any withdrawn certificates

    Args:
        db_session (Session): The database session
        device_id (int): The device ID

    Returns:
        datetime.datetime: The maximum certificate timestamp

    """

    stmt: SelectOfScalar = select(
        func.max(GranularCertificateBundle.production_ending_interval)
    ).where(
        GranularCertificateBundle.device_id == device_id,
        GranularCertificateBundle.certificate_status != CertificateStatus.WITHDRAWN,
    )

    max_certificate_timestamp = db_session.exec(stmt).first()

    if not max_certificate_timestamp:
        return None
    else:
        return max_certificate_timestamp


def issue_certificates_by_device_in_date_range(
    device: Device,
    from_datetime: datetime.datetime,
    to_datetime: datetime.datetime,
    db_write_session: Session,
    db_read_session: Session,
    esdb_client: EventStoreDBClient,
    issuance_metadata_id: int,
    meter_data_client: AbstractMeterDataClient,
) -> list[SQLModel] | None:
    """Issue certificates for a device using the following process.
    1. Get max timestamp already issued for the device
    2. Get the meter data for the device for the given period
    3. Map the meter data to certificates
    4. Validate the certificates
    5. Commit the certificates to the database
    Args:
        device (Device): The device
        from_datetime (datetime.datetime): The start of the period
        to_datetime (datetime.datetime): The end of the period
        db_write_session (Session): The database write session
        db_read_session (Session): The database read session
        esdb_client (EventStoreDBClient): The EventStoreDB client
        issuance_metadata_id (int): The issuance metadata ID
        meter_data_client (MeterDataClient, optional): The meter data client.

    Returns:
        list[GranularCertificateBundle]: The list of certificates issued
    """

    if not device.id or not device.meter_data_id:
        logger.error(f"No device ID or meter data ID for device: {device}")
        return None

    # get max timestamp already issued for the device
    max_issued_timestamp = get_max_certificate_timestamp_by_device_id(
        db_read_session, device.id
    )

    # check if the device has already been issued certificates for the given period
    if max_issued_timestamp and max_issued_timestamp >= to_datetime:
        logger.info(
            f"Device {device.id} has already been issued certificates for the period {from_datetime} to {to_datetime}"
        )
        return None

    # If max timestamp ias after from them use the max timestamp as the from_datetime
    if max_issued_timestamp and max_issued_timestamp > from_datetime:
        from_datetime = max_issued_timestamp

    # TODO CAG - this is messy by me, will refactor down the road
    # Also, validation later on assumes the metering data is datetime sorted -
    # can we guarantee this at the meter client level?
    if meter_data_client.NAME == "ManualSubmissionMeterClient":
        meter_data = meter_data_client.get_metering_by_device_in_datetime_range(
            from_datetime, to_datetime, device.id, db_read_session
        )
    else:
        meter_data = meter_data_client.get_metering_by_device_in_datetime_range(
            from_datetime, to_datetime, device.meter_data_id
        )

    if not meter_data:
        logger.info(f"No meter data retrieved for device: {device.meter_data_id}")
        return None

    # Map the meter data to certificates
    device_max_certificate_id = get_max_certificate_id_by_device_id(
        db_read_session, device.id
    )
    if not device_max_certificate_id:
        bundle_id_range_start = 1
    else:
        bundle_id_range_start = device_max_certificate_id + 1

    certificates = meter_data_client.map_metering_to_certificates(
        generation_data=meter_data,
        bundle_id_range_start=bundle_id_range_start,
        account_id=device.account_id,
        device=device,
        is_storage=device.is_storage,
        issuance_metadata_id=issuance_metadata_id,
    )

    if not certificates:
        logger.error(f"No meter data retrieved for device: {device.meter_data_id}")
        return None

    if not device_max_certificate_id:
        device_max_certificate_id = 0

    # Validate the certificates
    valid_certificates: list[Any] = []
    for certificate in certificates:
        # get max valid certificate max bundle id
        if valid_certificates:
            device_max_certificate_id = max(
                [v.bundle_id_range_end for v in valid_certificates]
            )

        if device_max_certificate_id is None:
            raise ValueError("Max certificate ID is None")

        valid_certificate = validate_granular_certificate_bundle(
            db_read_session,
            certificate,
            is_storage_device=device.is_storage,
            max_certificate_id=device_max_certificate_id,
        )
        valid_certificate.hash = create_bundle_hash(valid_certificate, nonce="")
        valid_certificate.issuance_id = create_issuance_id(valid_certificate)
        valid_certificates.append(valid_certificate)

        # Because this function is only applied to one device at a time, we can be
        # certain that the highest bundle id range end is from the most recent bundle
        # in this collection
        device_max_certificate_id = valid_certificate.bundle_id_range_end

    # Batch commit the GC bundles to the database
    created_entities = cqrs.write_to_database(
        valid_certificates,  # type: ignore
        db_write_session,
        db_read_session,
        esdb_client,
    )

    return created_entities


def issue_certificates_in_date_range(
    from_datetime: datetime.datetime,
    to_datetime: datetime.datetime,
    db_write_session: Session,
    db_read_session: Session,
    esdb_client: EventStoreDBClient,
    issuance_metadata_id: int,
    meter_data_client: AbstractMeterDataClient,
) -> list[SQLModel] | None:
    """Issues certificates for a device using the following process.
    1. Get a list of devices in the registry and their capacities
    2. For each device, get the meter data for the device for the given period
    3. Map the meter data to certificates
    4. Validate the certificates
    5. Commit the certificates to the database

    Args:
        from_datetime (datetime.datetime): The start of the period
        to_datetime (datetime.datetime): The end of the period
        db_write_session (Session): The database write session
        db_read_session (Session): The database read session
        issuance_metadata_id (int): The issuance metadata ID
        meter_data_client (MeterDataClient, optional): The meter data client. Defaults to Depends(ElexonClient).

    Returns:
        list[GranularCertificateBundle]: The list of certificates issued

    """

    # Get the devices in the registry
    devices = get_all_devices(db_read_session)

    if not devices:
        logger.error("No devices found in the registry")
        return None

    # Issue certificates for each device
    certificates: list[Any] = []
    for device in devices:
        logger.info(f"Issuing certificates for device: {device.id}")

        # Get the meter data for the device
        if not device.meter_data_id:
            logger.error(f"No meter data ID for device: {device.id}")
            continue

        if not device.id:
            logger.error(f"No device ID for device: {device}")
            continue

        created_entities = issue_certificates_by_device_in_date_range(
            device,
            from_datetime,
            to_datetime,
            db_write_session,
            db_read_session,
            esdb_client,
            issuance_metadata_id,
            meter_data_client,
        )
        if created_entities:
            certificates.extend(created_entities)

    return certificates


def process_certificate_action(
    certificate_action: GranularCertificateActionBase,
    write_session: Session,
    read_session: Session,
    esdb_client: EventStoreDBClient,
) -> GranularCertificateAction | None:
    """Process the given certificate action.

    Args:
        certificate_action (GranularCertificateAction): The certificate action
        write_session (Session): The database write session
        read_session (Session): The database read session
        esdb_client (EventStoreDBClient): The EventStoreDB client

    Returns:
        list[GranularCertificateAction]: The list of certificates processed

    """

    # Action request datetimes are set prior to the operation; action complete datetimes are set
    # using a default factory once the action entity is written to the DB post-completion

    valid_certificate_action = GranularCertificateAction.model_validate(
        certificate_action.model_dump()
    )
    valid_certificate_action.action_request_datetime = datetime.datetime.now(
        tz=datetime.timezone.utc
    )

    certificate_action_functions: dict[str, Callable[..., Any]] = {
        CertificateActionType.TRANSFER: transfer_certificates,
        CertificateActionType.CANCEL: cancel_certificates,
        CertificateActionType.CLAIM: claim_certificates,
        CertificateActionType.WITHDRAW: withdraw_certificates,
        CertificateActionType.LOCK: lock_certificates,
        CertificateActionType.RESERVE: reserve_certificates,
    }

    if valid_certificate_action.action_type not in certificate_action_functions.keys():
        raise ValueError(
            f"Action type ({valid_certificate_action.action_type}) not in {certificate_action_functions.keys()}"
        )

    # try:
    action_function: Callable[..., Any] = certificate_action_functions[
        valid_certificate_action.action_type
    ]
    action_function(certificate_action, write_session, read_session, esdb_client)
    # except Exception as e:
    #     logger.error(f"Error whilst processing certificate action: {str(e)}")

    db_certificate_actions = GranularCertificateAction.create(
        valid_certificate_action, write_session, read_session, esdb_client
    )

    return db_certificate_actions[0]  # type: ignore


def apply_bundle_quantity_or_percentage(
    certificates_from_query: list[GranularCertificateBundle],
    certificate_bundle_action: GranularCertificateCancel
    | GranularCertificateTransfer
    | GranularCertificateReserve
    | GranularCertificateClaim
    | GranularCertificateWithdraw
    | GranularCertificateLock,
    write_session: Session,
    read_session: Session,
    esdb_client: EventStoreDBClient,
) -> list[GranularCertificateBundle]:
    """Apply the bundle quantity or percentage to the certificates from the query.

    For each GC Bundle returned from the query, this function will split the bundle
    if the desired GC quantity or percentage is less than the GC Bundle quantity, otherwise
    it will return the GC Bundle unsplit.

    Args:
        certificates_from_query (list[GranularCertificateBundle]): The certificates from the query
        certificate_bundle_action (GranularCertificateAction): The certificate action
        write_session (Session): The database write session
        read_session (Session): The database read session
        esdb_client (EventStoreDBClient): The EventStoreDB client

    Returns:
        list[GranularCertificateBundle]: The list of certificates to transfer, split if required
                                         such that the quantity of each bundle is equal to or
                                         less than the desired bundle quantity, if provided, or
                                         the percentage of the total certificates in the bundle.

    """
    # Just return the certificates from the query if no quantity or percentage is provided
    if (certificate_bundle_action.certificate_quantity is None) & (
        certificate_bundle_action.certificate_bundle_percentage is None
    ):
        return certificates_from_query

    certificates_to_transfer = []

    if certificate_bundle_action.certificate_quantity is not None:
        certificates_to_split = [
            certificate_bundle_action.certificate_quantity
            for i in range(len(certificates_from_query))
        ]
    elif certificate_bundle_action.certificate_bundle_percentage is not None:
        certificates_to_split = [
            int(
                certificate_bundle_action.certificate_bundle_percentage
                * certificate_from_query.bundle_quantity
            )
            for certificate_from_query in certificates_from_query
        ]

    # Only check the bundle quantity if the query on bundle quantity parameter is provided,
    # otherwise, split the bundle based on the percentage of the total certificates in the bundle
    for idx, gc_bundle in enumerate(certificates_from_query):
        if certificate_bundle_action.certificate_quantity is not None:
            if (
                gc_bundle.bundle_quantity
                <= certificate_bundle_action.certificate_quantity
            ):
                certificates_to_transfer.append(gc_bundle)
                continue

        child_bundle_1, _child_bundle_2 = split_certificate_bundle(
            gc_bundle,
            certificates_to_split[idx],
            write_session,
            read_session,
            esdb_client,
        )
        if child_bundle_1:
            certificates_to_transfer.append(child_bundle_1)

    return certificates_to_transfer


def query_certificates(
    certificate_query: GranularCertificateQuery,
    read_session: Session | None = None,
    write_session: Session | None = None,
) -> list[GranularCertificateBundle] | None:
    """Query certificates based on the given filter parameters.

    By default will return read versions of the GC bundles, but if update operations
    are to be performed on them then passing a write session will override the
    read session and return instances from the writer database with the associated
    ActiveUtils methods.

    If no certificates are found with the given query parameters, will return None.

    Args:
        certificate_query (GranularCertificateAction): The certificate action
        db_read_engine (Session): The database read session
        db_write_engine (Session | None): The database write session

    Returns:
        list[GranularCertificateBundle]: The list of certificates

    """

    if (read_session is None) & (write_session is None):
        logger.error(
            "Either a read or a write session is required for querying certificates."
        )
        return None

    session: Session = read_session if write_session is None else write_session  # type: ignore

<<<<<<< HEAD
    # Query certificates based on the given filter parameters
    stmt: SelectOfScalar = select(GranularCertificateBundle)
=======
    if validate_query(certificate_query) is False:
        return None

    # Query certificates based on the given filter parameters, without returning deleted
    # certificates
    stmt = select(GranularCertificateBundle).where(
        GranularCertificateBundle.account_id == certificate_query.source_id,
        GranularCertificateBundle.is_deleted == False,  # noqa
    )  # type: ignore
>>>>>>> 16af8ed9
    for query_param, query_value in certificate_query.model_dump().items():
        if (query_param in certificate_query_param_map) & (query_value is not None):
            # sparse_filter_list overrides all other search criteria if provided
            if query_param == "sparse_filter_list":
                sparse_filter_clauses = [
                    (
                        (GranularCertificateBundle.device_id == device_id)
                        & (
                            GranularCertificateBundle.production_starting_interval
                            == production_starting_interval
                        )
                    )
                    for (device_id, production_starting_interval) in query_value
                ]
                stmt = select(GranularCertificateBundle).where(
                    or_(*sparse_filter_clauses)
                )
                break
            elif query_param in (
                "certificate_period_start",
                "source_certificate_bundle_id_range_start",
            ):
                stmt = stmt.where(
                    getattr(
                        GranularCertificateBundle,
                        certificate_query_param_map[query_param],
                    )
                    >= query_value
                )
            elif query_param in (
                "certificate_period_end",
                "source_certificate_bundle_id_range_end",
            ):
                stmt = stmt.where(
                    getattr(
                        GranularCertificateBundle,
                        certificate_query_param_map[query_param],
                    )
                    <= query_value
                )
            else:
                stmt = stmt.where(
                    getattr(
                        GranularCertificateBundle,
                        certificate_query_param_map[query_param],  # type: ignore
                    )
                    == query_value
                )

    gc_bundles = session.exec(stmt).all()

    return gc_bundles


def transfer_certificates(
    certificate_bundle_action: GranularCertificateTransfer,
    write_session: Session,
    read_session: Session,
    esdb_client: EventStoreDBClient,
) -> None:
    """Transfer a fixed number of certificates matched to the given filter parameters to the specified target Account.

    Args:
        certificate_bundle_action (GranularCertificateAction): The certificate action
        write_session (Session): The database write session
        read_session (Session): The database read session
        esdb_client (EventStoreDBClient): The EventStoreDB client

    """

    assert certificate_bundle_action.target_id, "Target account ID is required"
    assert Account.exists(
        certificate_bundle_action.target_id, write_session
    ), f"Target account does not exist: {certificate_bundle_action.target_id}"

    # Assert that the target account has whitelisted the source account
    account = Account.by_id(certificate_bundle_action.target_id, read_session)
    account_whitelist = (
        [] if account.account_whitelist is None else account.account_whitelist
    )
    if certificate_bundle_action.source_id not in account_whitelist:
        msg = f"""Target account ({certificate_bundle_action.target_id})
                  has not whitelisted the source account ({certificate_bundle_action.source_id})
                  for transfer."""
        raise HTTPException(status_code=403, detail=msg)

    # Retrieve certificates to transfer
    certificates_from_query = get_certificate_bundles_by_id(
        certificate_bundle_action.granular_certificate_bundle_ids, write_session
    )

    if not certificates_from_query:
        logger.error("No certificates found to transfer with given query parameters.")
        return None

    for certificate in certificates_from_query:
        assert (
            certificate.certificate_status == CertificateStatus.ACTIVE
        ), f"Certificate with ID {certificate.issuance_id} is not active and cannot be transferred"

    # Split bundles if required, but only if certificate_quantity or percentage is provided
    certificates_to_transfer = apply_bundle_quantity_or_percentage(
        certificates_from_query,
        certificate_bundle_action,
        write_session,
        read_session,
        esdb_client,
    )

    # Transfer certificates by updating account ID of target bundle
    for certificate in certificates_to_transfer:
        certificate_update = GranularCertificateBundleUpdate(
            account_id=certificate_bundle_action.target_id
        )
        certificate.update(certificate_update, write_session, read_session, esdb_client)  # type: ignore

    return


def cancel_certificates(
    certificate_transfer: GranularCertificateCancel,
    write_session: Session,
    read_session: Session,
    esdb_client: EventStoreDBClient,
) -> None:
    """Cancel certificates matched to the given filter parameters.

    Args:
        certificate_bundle_action (GranularCertificateAction): The certificate action
        write_session (Session): The database write session
        read_session (Session): The database read session
        esdb_client (EventStoreDBClient): The EventStoreDB client

    """

    # Retrieve certificates to cancel
    certificates_from_query = get_certificate_bundles_by_id(
        certificate_transfer.granular_certificate_bundle_ids, write_session
    )

    if not certificates_from_query:
        logger.info("No certificates found to cancel with given query parameters.")
        return

    # Split bundles if required, but only if certificate_quantity or percentage is provided
    certificates_to_cancel = apply_bundle_quantity_or_percentage(
        certificates_from_query,
        certificate_transfer,
        write_session,
        read_session,
        esdb_client,
    )

    # Cancel certificates
    for certificate in certificates_to_cancel:
        certificate_update = GranularCertificateBundleUpdate(
            certificate_status=CertificateStatus.CANCELLED,
            beneficiary=certificate_bundle_action.beneficiary,
        )
        certificate.update(certificate_update, write_session, read_session, esdb_client)

    return


def claim_certificates(
    certificate_claim: GranularCertificateClaim,
    write_session: Session,
    read_session: Session,
    esdb_client: EventStoreDBClient,
) -> None:
    """Claim certificates matched to the given filter parameters.

    Args:
        certificate_bundle_action (GranularCertificateAction): The certificate action
        write_session (Session): The database write session
        read_session (Session): The database read session
        esdb_client (EventStoreDBClient): The EventStoreDB client

    """

    # Retrieve certificates to claim
    certificates_from_query = get_certificate_bundles_by_id(
        certificate_claim.granular_certificate_bundle_ids, write_session
    )

    if not certificates_from_query:
        logger.info("No certificates found to claim with given query parameters.")
        return

    # Split bundles if required, but only if certificate_quantity or percentage is provided
    certificates_to_claim = apply_bundle_quantity_or_percentage(
        certificates_from_query,
        certificate_claim,
        write_session,
        read_session,
        esdb_client,
    )

    # Assert the certificates are in a cancelled state
    for certificate in certificates_to_claim:
        assert (
            certificate.certificate_status == CertificateStatus.CANCELLED
        ), f"Certificate with ID {certificate.issuance_id} is not cancelled and cannot be claimed"

        certificate_update = GranularCertificateBundleUpdate(
            certificate_status=CertificateStatus.CLAIMED
        )

        certificate.update(certificate_update, write_session, read_session, esdb_client)

    return


def withdraw_certificates(
    certificate_bundle_action: GranularCertificateWithdraw,
    write_session: Session,
    read_session: Session,
    esdb_client: EventStoreDBClient,
) -> None:
    """Withdraw certificates matched to the given filter parameters.

    Args:
        certificate_bundle_action (GranularCertificateAction): The certificate action
        write_session (Session): The database write session
        read_session (Session): The database read session
        esdb_client (EventStoreDBClient): The EventStoreDB client

    """

    # TODO add logic for removing withdrawn GCs from the main table

    # Retrieve certificates to withdraw
    certificates_from_query = get_certificate_bundles_by_id(
        certificate_bundle_action.granular_certificate_bundle_ids, write_session
    )

    if not certificates_from_query:
        logger.info("No certificates found to withdraw with given query parameters.")
        return

    # Split bundles if required, but only if certificate_quantity or percentage is provided
    certificates_to_withdraw = apply_bundle_quantity_or_percentage(
        certificates_from_query,
        certificate_bundle_action,
        write_session,
        read_session,
        esdb_client,
    )

    # Withdraw certificates
    for certificate in certificates_to_withdraw:
        certificate_update = GranularCertificateBundleUpdate(
            certificate_status=CertificateStatus.WITHDRAWN
        )
        certificate.update(certificate_update, write_session, read_session, esdb_client)

    return


def lock_certificates(
    certificate_bundle_action: GranularCertificateLock,
    write_session: Session,
    read_session: Session,
    esdb_client: EventStoreDBClient,
) -> None:
    """Lock certificates matched to the given filter parameters.

    Args:
        certificate_bundle_action (GranularCertificateAction): The certificate action
        write_session (Session): The database write session
        read_session (Session): The database read session
        esdb_client (EventStoreDBClient): The EventStoreDB client

    Returns:
        list[GranularCertificateAction]: The list of certificates locked

    """

    # Retrieve certificates to lock
    certificates_from_query = get_certificate_bundles_by_id(
        certificate_bundle_action.granular_certificate_bundle_ids, write_session
    )

    if not certificates_from_query:
        logger.info("No certificates found to lock with given query parameters.")
        return

    # Split bundles if required, but only if certificate_quantity or percentage is provided
    certificates_to_lock = apply_bundle_quantity_or_percentage(
        certificates_from_query,
        certificate_bundle_action,
        write_session,
        read_session,
        esdb_client,
    )

    # Lock certificates
    for certificate in certificates_to_lock:
        certificate_update = GranularCertificateBundleUpdate(
            certificate_status=CertificateStatus.LOCKED
        )
        certificate.update(certificate_update, write_session, read_session, esdb_client)

    return


def reserve_certificates(
    certificate_reserve: GranularCertificateReserve,
    write_session: Session,
    read_session: Session,
    esdb_client: EventStoreDBClient,
) -> None:
    """Reserve certificates matched to the given filter parameters.

    Args:
        certificate_bundle_action (GranularCertificateAction): The certificate action
        write_session (Session): The database write session
        read_session (Session): The database read session
        esdb_client (EventStoreDBClient): The EventStoreDB client

    """

    # Retrieve certificates to reserve
    certificates_from_query = get_certificate_bundles_by_id(
        certificate_reserve.granular_certificate_bundle_ids, write_session
    )

    if not certificates_from_query:
        logger.info("No certificates found to reserve with given query parameters.")
        return

    # Split bundles if required, but only if certificate_quantity or percentage is provided
    certificates_to_reserve = apply_bundle_quantity_or_percentage(
        certificates_from_query,
        certificate_reserve,
        write_session,
        read_session,
        esdb_client,
    )

    # Reserve certificates
    for certificate in certificates_to_reserve:
        certificate_update = GranularCertificateBundleUpdate(
            certificate_status=CertificateStatus.RESERVED
        )
        certificate.update(certificate_update, write_session, read_session, esdb_client)

    return<|MERGE_RESOLUTION|>--- conflicted
+++ resolved
@@ -545,20 +545,16 @@
 
     session: Session = read_session if write_session is None else write_session  # type: ignore
 
-<<<<<<< HEAD
-    # Query certificates based on the given filter parameters
-    stmt: SelectOfScalar = select(GranularCertificateBundle)
-=======
     if validate_query(certificate_query) is False:
         return None
 
     # Query certificates based on the given filter parameters, without returning deleted
     # certificates
-    stmt = select(GranularCertificateBundle).where(
+    stmt: SelectOfScalar = select(GranularCertificateBundle).where(
         GranularCertificateBundle.account_id == certificate_query.source_id,
         GranularCertificateBundle.is_deleted == False,  # noqa
     )  # type: ignore
->>>>>>> 16af8ed9
+
     for query_param, query_value in certificate_query.model_dump().items():
         if (query_param in certificate_query_param_map) & (query_value is not None):
             # sparse_filter_list overrides all other search criteria if provided
