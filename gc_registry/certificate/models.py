<<<<<<< HEAD
import uuid
=======
from typing import List, Union
>>>>>>> 98dc4cb3

from sqlmodel import Field

from gc_registry import utils
from gc_registry.certificate.schemas import (
    GranularCertificateActionBase,
    GranularCertificateBundleBase,
    GranularCertificateRegistryBase,
)

# issuance_id a unique non-sequential ID related to the issuance of the entire bundle.
# This can also be specified as a concat of device-startdate-enddate.
# whereas the range of GC IDs within the bundle are unique sequential integers
# that allow the bundle to be split into the underlying GCs. Future splits of the
# bundle will retain the original bundle issuance ID.


<<<<<<< HEAD
class GranularCertificateBundle(
    utils.ActiveRecord, GranularCertificateBundleBase, table=True
):
    issuance_id: uuid.UUID = Field(
        default_factory=uuid.uuid4,
=======
class GranularCertificateBundle(GranularCertificateBundleBase, table=True):
    id: int | None = Field(
>>>>>>> 98dc4cb3
        primary_key=True,
        default=None,
        description="An integer ID unique to this bundle within the registry.",
    )


# A Transfer object is specified by a User, and is stored in a transaction table that
# lists all transfers and cancellations between accounts for audit purposes

# "transfer", "recurring_transfer", "cancel", "claim", "withdraw"


<<<<<<< HEAD
class GranularCertificateAction(
    GranularCertificateActionBase, utils.ActiveRecord, table=True
):
    action_id: int = Field(
=======
class GranularCertificateAction(GranularCertificateActionBase, table=True):
    id: int | None = Field(
>>>>>>> 98dc4cb3
        primary_key=True,
        default=None,
        description="A unique ID assigned to this action.",
    )


class GranularCertificateRegistry(
    GranularCertificateRegistryBase, utils.ActiveRecord, table=True
):
    id: int = Field(
        primary_key=True,
        default=None,
        description="A unique ID assigned to this registry.",
    )<|MERGE_RESOLUTION|>--- conflicted
+++ resolved
@@ -1,8 +1,5 @@
-<<<<<<< HEAD
 import uuid
-=======
 from typing import List, Union
->>>>>>> 98dc4cb3
 
 from sqlmodel import Field
 
@@ -20,16 +17,11 @@
 # bundle will retain the original bundle issuance ID.
 
 
-<<<<<<< HEAD
 class GranularCertificateBundle(
     utils.ActiveRecord, GranularCertificateBundleBase, table=True
 ):
     issuance_id: uuid.UUID = Field(
         default_factory=uuid.uuid4,
-=======
-class GranularCertificateBundle(GranularCertificateBundleBase, table=True):
-    id: int | None = Field(
->>>>>>> 98dc4cb3
         primary_key=True,
         default=None,
         description="An integer ID unique to this bundle within the registry.",
@@ -42,15 +34,8 @@
 # "transfer", "recurring_transfer", "cancel", "claim", "withdraw"
 
 
-<<<<<<< HEAD
-class GranularCertificateAction(
-    GranularCertificateActionBase, utils.ActiveRecord, table=True
-):
-    action_id: int = Field(
-=======
 class GranularCertificateAction(GranularCertificateActionBase, table=True):
     id: int | None = Field(
->>>>>>> 98dc4cb3
         primary_key=True,
         default=None,
         description="A unique ID assigned to this action.",
