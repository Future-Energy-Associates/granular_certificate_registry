from esdbclient import EventStoreDBClient
from fastapi import APIRouter, Depends, HTTPException
from sqlmodel import Session

from gc_registry.certificate.models import (
    GranularCertificateAction,
    GranularCertificateBundle,
    IssuanceMetaData,
)
from gc_registry.certificate.schemas import (
    GranularCertificateActionRead,
    GranularCertificateBundleBase,
    GranularCertificateBundleRead,
    GranularCertificateCancel,
    GranularCertificateQuery,
    GranularCertificateQueryRead,
    GranularCertificateTransfer,
    IssuanceMetaDataBase,
)
from gc_registry.certificate.services import (
    create_issuance_id,
    process_certificate_action,
    query_certificates,
)
from gc_registry.core.database import db, events
from gc_registry.core.models.base import CertificateActionType
from gc_registry.core.services import create_bundle_hash
from gc_registry.user.models import User

# Router initialisation
router = APIRouter(tags=["Certificates"])


@router.post(
    "/create",
    response_model=GranularCertificateBundle,
    status_code=201,
)
def create_certificate_bundle(
    certificate_bundle: GranularCertificateBundleBase,
    write_session: Session = Depends(db.get_write_session),
    read_session: Session = Depends(db.get_read_session),
    esdb_client: EventStoreDBClient = Depends(events.get_esdb_client),
    nonce: str | None = None,
):
    """Create a GC Bundle with the specified properties."""

    try:
        certificate_bundle.issuance_id = create_issuance_id(certificate_bundle)
        certificate_bundle.hash = create_bundle_hash(certificate_bundle, nonce)

        db_certificate_bundles = GranularCertificateBundle.create(
            certificate_bundle, write_session, read_session, esdb_client
        )

        if not db_certificate_bundles:
            raise HTTPException(status_code=400, detail="Could not create GC Bundle")

        db_certificate_bundle = db_certificate_bundles[0].model_dump()

        return db_certificate_bundle
    except Exception as e:
        raise HTTPException(status_code=400, detail=str(e))


@router.post(
    "/create_metadata",
    response_model=IssuanceMetaData,
    status_code=201,
)
def create_issuance_metadata(
    issuance_metadata: IssuanceMetaDataBase,
    write_session: Session = Depends(db.get_write_session),
    read_session: Session = Depends(db.get_read_session),
    esdb_client: EventStoreDBClient = Depends(events.get_esdb_client),
):
    """Create GC issuance metadata with the specified properties."""

    try:
        db_issuance_metadata = IssuanceMetaData.create(
            issuance_metadata, write_session, read_session, esdb_client
        )

        if not db_issuance_metadata:
            raise HTTPException(
                status_code=400, detail="Could not create Issuance Metadata"
            )

        db_issuance_metadata = db_issuance_metadata[0].model_dump()  # type: ignore

        return db_issuance_metadata
    except Exception as e:
        raise HTTPException(status_code=400, detail=str(e))


@router.post(
    "/transfer",
    response_model=GranularCertificateAction,
    status_code=202,
)
def certificate_bundle_transfer(
    certificate_transfer: GranularCertificateTransfer,
    write_session: Session = Depends(db.get_write_session),
    read_session: Session = Depends(db.get_read_session),
    esdb_client: EventStoreDBClient = Depends(events.get_esdb_client),
):
    """Transfer a fixed number of certificates matched to the given filter parameters to the specified target Account."""

    try:
        db_certificate_action = process_certificate_action(
            certificate_transfer, write_session, read_session, esdb_client
        )

        return db_certificate_action
    except Exception as e:
        raise HTTPException(status_code=400, detail=str(e))


@router.post(
    "/query",
    response_model=GranularCertificateQueryRead,
    status_code=202,
)
def query_certificate_bundles(
    certificate_bundle_query: GranularCertificateQuery,
    read_session: Session = Depends(db.get_read_session),
):
    """Return all certificates from the specified Account that match the provided search criteria."""

    try:
        certificates_from_query = query_certificates(
            certificate_bundle_query, read_session
        )

<<<<<<< HEAD
        query_dict = certificate_bundle_query.model_dump()
        query_dict["granular_certificate_bundles"] = certificates_from_query
=======
        if not certificates_from_query:
            raise HTTPException(status_code=422, detail="No certificates found")

        query_dict = certificate_bundle_query.model_dump()

        granular_certificate_bundles_read = [
            GranularCertificateBundleRead.model_validate(certificate.model_dump())
            for certificate in certificates_from_query
        ]

        query_dict["granular_certificate_bundles"] = granular_certificate_bundles_read
>>>>>>> c762a74c

        certificate_query = GranularCertificateQueryRead.model_validate(query_dict)

        return certificate_query
    except Exception as e:
<<<<<<< HEAD
        raise HTTPException(status_code=400, detail=str(e))
=======
        raise HTTPException(status_code=422, detail=str(e))
>>>>>>> c762a74c


@router.post(
    "/cancel",
    response_model=GranularCertificateActionRead,
    status_code=202,
)
def certificate_bundle_cancellation(
    certificate_cancel: GranularCertificateCancel,
    write_session: Session = Depends(db.get_write_session),
    read_session: Session = Depends(db.get_read_session),
    esdb_client: EventStoreDBClient = Depends(events.get_esdb_client),
):
    """Cancel a fixed number of certificates matched to the given filter parameters within the specified Account."""

    try:
        # If no beneficiary is specified, default to the account holder
        if certificate_cancel.beneficiary is None:
            user_name = User.by_id(certificate_cancel.user_id, read_session).name
            certificate_cancel.beneficiary = f"{user_name}"

        db_certificate_action = process_certificate_action(
            certificate_cancel, write_session, read_session, esdb_client
        )

        return db_certificate_action
    except Exception as e:
        raise HTTPException(status_code=400, detail=str(e))


@router.post(
    "/recurring_transfer",
    response_model=GranularCertificateActionRead,
    status_code=202,
)
def certificate_bundle_recurring_transfer(
    certificate_bundle_action: GranularCertificateAction,
    write_session: Session = Depends(db.get_write_session),
    read_session: Session = Depends(db.get_read_session),
    esdb_client: EventStoreDBClient = Depends(events.get_esdb_client),
):
    """Set up a protocol that transfers a fixed number of certificates matching the provided search criteria to a given target Account once per time period."""

    try:
        db_certificate_action = GranularCertificateAction.create(
            certificate_bundle_action, write_session, read_session, esdb_client
        )

        return db_certificate_action
    except Exception as e:
        raise HTTPException(status_code=400, detail=str(e))


@router.post(
    "/recurring_cancel",
    response_model=GranularCertificateActionRead,
    status_code=202,
)
def certificate_bundle_recurring_cancellation(
    certificate_bundle_action: GranularCertificateAction,
    write_session: Session = Depends(db.get_write_session),
    read_session: Session = Depends(db.get_read_session),
    esdb_client: EventStoreDBClient = Depends(events.get_esdb_client),
):
    """Set up a protocol that cancels a fixed number of certificates matching the provided search criteria within a given Account once per time period."""
    try:
        db_certificate_action = GranularCertificateAction.create(
            certificate_bundle_action, write_session, read_session, esdb_client
        )

        return db_certificate_action
    except Exception as e:
        raise HTTPException(status_code=400, detail=str(e))


@router.post(
    "/claim",
    response_model=GranularCertificateActionRead,
    status_code=202,
)
def certificate_bundle_claim(
    certificate_bundle_action: GranularCertificateAction,
    write_session: Session = Depends(db.get_write_session),
    read_session: Session = Depends(db.get_read_session),
    esdb_client: EventStoreDBClient = Depends(events.get_esdb_client),
):
    """Claim a fixed number of cancelled certificates matching the provided search criteria within a given Account,
    if the User is specified as the Beneficiary of those cancelled GCs. For more information on the claim process,
    please see page 15 of the EnergyTag GC Scheme Standard document."""

    try:
        certificate_bundle_action.action_type = CertificateActionType.CLAIM
        db_certificate_action = process_certificate_action(
            certificate_bundle_action, write_session, read_session, esdb_client
        )

        return db_certificate_action
    except Exception as e:
        raise HTTPException(status_code=400, detail=str(e))


@router.post(
    "/withdraw",
    response_model=GranularCertificateActionRead,
    status_code=202,
)
def certificate_bundle_withdraw(
    certificate_bundle_action: GranularCertificateAction,
    write_session: Session = Depends(db.get_write_session),
    read_session: Session = Depends(db.get_read_session),
    esdb_client: EventStoreDBClient = Depends(events.get_esdb_client),
):
    """(Issuing Body only) - Withdraw a fixed number of certificates from the specified Account matching the provided search criteria."""
    # TODO add validation that only the IB user can access this endpoint
    certificate_bundle_action.action_type = CertificateActionType.WITHDRAW
    db_certificate_action = process_certificate_action(
        certificate_bundle_action, write_session, read_session, esdb_client
    )

    return db_certificate_action


@router.post(
    "/reseve",
    response_model=GranularCertificateActionRead,
    status_code=202,
)
def certificate_bundle_reserve(
    certificate_bundle_action: GranularCertificateAction,
    write_session: Session = Depends(db.get_write_session),
    read_session: Session = Depends(db.get_read_session),
    esdb_client: EventStoreDBClient = Depends(events.get_esdb_client),
):
    """Label a fixed number of certificates as Reserved from the specified Account matching the provided search criteria."""
    certificate_bundle_action.action_type = CertificateActionType.RESERVE
    db_certificate_action = process_certificate_action(
        certificate_bundle_action, write_session, read_session, esdb_client
    )

    return db_certificate_action<|MERGE_RESOLUTION|>--- conflicted
+++ resolved
@@ -132,10 +132,6 @@
             certificate_bundle_query, read_session
         )
 
-<<<<<<< HEAD
-        query_dict = certificate_bundle_query.model_dump()
-        query_dict["granular_certificate_bundles"] = certificates_from_query
-=======
         if not certificates_from_query:
             raise HTTPException(status_code=422, detail="No certificates found")
 
@@ -147,17 +143,12 @@
         ]
 
         query_dict["granular_certificate_bundles"] = granular_certificate_bundles_read
->>>>>>> c762a74c
 
         certificate_query = GranularCertificateQueryRead.model_validate(query_dict)
 
         return certificate_query
     except Exception as e:
-<<<<<<< HEAD
-        raise HTTPException(status_code=400, detail=str(e))
-=======
         raise HTTPException(status_code=422, detail=str(e))
->>>>>>> c762a74c
 
 
 @router.post(
