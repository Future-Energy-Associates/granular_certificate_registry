--- conflicted
+++ resolved
@@ -26,18 +26,9 @@
 ]
 
 certificate_query_param_map = {
-<<<<<<< HEAD
     "source_id": "account_id",
     "certificate_period_start": None,
     "certificate_period_end": None,
-=======
-    "source_certificate_issuance_id": "issuance_id",
-    "source_certificate_bundle_id_range_start": "bundle_id_range_start",
-    "source_certificate_bundle_id_range_end": "bundle_id_range_end",
-    "certificate_period_start": "production_starting_interval",
-    "certificate_period_end": "production_starting_interval",
-    "issuance_id": "issuance_id",
->>>>>>> 16af8ed9
     "device_id": "device_id",
     "energy_source": "energy_source",
     "certificate_status": "certificate_status",
