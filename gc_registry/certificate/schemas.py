import datetime
from functools import partial

from pydantic import BaseModel
from sqlalchemy import Column, Float
from sqlmodel import ARRAY, Field

from gc_registry import utils
from gc_registry.core.models.base import (
    CertificateStatus,
    EnergyCarrierType,
    EnergySourceType,
)

utc_datetime_now = partial(datetime.datetime.now, datetime.timezone.utc)

mutable_gc_attributes = [
    "certificate_status",
    "account_id",
    "sdr_allocation_id",
    "storage_efficiency_factor",
    "is_deleted",
]

certificate_query_param_map = {
    "source_id": "account_id",
    "source_certificate_issuance_id": "issuance_id",
    "source_certificate_bundle_id_range_start": "bundle_id_range_start",
    "source_certificate_bundle_id_range_end": "bundle_id_range_end",
    "certificate_period_start": None,
    "certificate_period_end": None,
    "device_id": "device_id",
    "energy_source": "energy_source",
    "certificate_status": "certificate_status",
}


class GranularCertificateBundleBase(BaseModel):
    """The GC Bundle is the primary unit of issuance and transfer within the EnergyTag standard, and only the Resgistry
    Administrator role can create, update, or withdraw GC Bundles.

    Requests to modify attributes including Account location, GC Bundle status, and Bundle splitting received from
    other Account holders should only be applied by the Registry administrator once all necessary validations have been
    performend.

    Validations and action execution are to be applied using a single queuing system, with changes made to the GC Bundle
    database applied with full ACID compliance. This ensures that all actions are applied in the order they are received,
    the state of the database is consistent at all times, and any errors can be rectified by reversing linearly through
    the queue.
    """

    issuance_id: str = Field(
        description="""A unique identifier assigned to the GC Bundle at the time of issuance.
        If the bundle is split through partial transfer or cancellation, this issuance ID
        remains unchanged across each child GC Bundle.""",
    )
<<<<<<< HEAD
    hash: str = Field(
        default=None,
        description="""A unique hash assigned to this bundle at the time of issuance,
        formed from the sha256 of the bundle's properties and, if the result of a bundle
        split, a nonce taken from the hash of the parent bundle.""",
    )
=======
>>>>>>> 76e4ce10

    ### Mutable Attributes ###
    certificate_status: CertificateStatus = Field(
        description="""One of: Active, Cancelled, Claimed, Expired, Withdrawn, Locked, Reserved."""
    )
    account_id: int = Field(
        foreign_key="account.id",
        description="Each GC Bundle is assigned to a single unique Account e.g. production Device account or trading account",
    )
    metadata_id: int = Field(
        foreign_key="issuancemetadata.id",
        description="Reference to the associated issuance metadata",
    )
    bundle_id_range_start: int = Field(
        description="""The individual Granular Certificates within this GC Bundle, each representing a
                        contant volume of energy, generated within the production start and end time interval,
                        is issued an ID in a format that can be represented sequentially and in a
                        clearly ascending manner, displayed on the GC Bundle instance by start and end IDs indicating the minimum
                        and maximum IDs contained within the Bundle, inclusive of both range end points and all integers
                        within that range.""",
    )
    bundle_id_range_end: int = Field(
        description="""The start and end range IDs of GC Bundles may change as they are split and transferred between Accounts,
                       or partially cancelled.""",
    )
    bundle_quantity: int = Field(
        description="""The quantity of Granular Certificates within this GC Bundle, according to a
                        standardised energy volume per Granular Certificate, rounded down to the nearest Wh. Equal to
                        (bundle_id_range_end - bundle_id_range_start + 1)."""
    )

    ### Bundle Characteristics ###
    energy_carrier: EnergyCarrierType = Field(
        description="The form of energy that the GC Bundle represents, for example: Electricity, Hydrogen, Ammonia.",
    )
    energy_source: EnergySourceType = Field(
        description="The fuel type used to generate the energy represented by the GC Bundle, for example: Solar, Wind, Biomass, Nuclear, Coal, Gas, Oil, Hydro.",
    )
    face_value: int = Field(
        description="States the quantity of energy in Watt-hours (Wh) represented by each Granular Certificate within this GC Bundle.",
    )
    issuance_post_energy_carrier_conversion: bool = Field(
        description="Indicate whether this GC Bundle have been issued following an energy conversion event, for example in a power to hydrogen facility.",
    )

    ### Other Optional Characteristics ###
    emissions_factor_production_device: float | None = Field(
        default=None,
        description="May indicate the emissions factor (kgCO2e/MWh) of the production Device at the datetime in which this GC Bundle was issued against.",
    )  # :TODO: Look at marginal emissions factor on metadata definition - could this be moved to EmissionsFactor table?
    emissions_factor_source: str | None = Field(
        default=None,
        description="Includes a reference to the calculation methodology of the production Device emissions factor.",
    )

    ### Production Device Characteristics ###
    device_id: int = Field(
        foreign_key="device.id",
        description="Each GC Bundle is associated with a single production Device.",
    )

    ### Temporal Characteristics ###
    production_starting_interval: datetime.datetime = Field(
        description="""The datetime in UTC format indicating the start of the relevant production period.
                        GC Bundles shall be issued over a maximum production period of one hour,
                        under the assumption that the certificates represent an even distribution of power generation within that period.""",
    )
    production_ending_interval: datetime.datetime = Field(
        description="The datetime in UTC format indicating the end of the relevant production period.",
    )
    expiry_datestamp: datetime.datetime = Field(
        description="The date in UTC format (YYYY-MM-DD) indicating the point at which the GC Bundle will be rendered invalid if they have not been cancelled. This expiry period can vary across Domains.",
    )

    ### Storage Characteristics ###
    is_storage: int = Field(
        description="Indicates whether the Device ID is associated with a storage Device.",
    )
    sdr_allocation_id: int | None = Field(
        default=None,
        description="The unique ID of the Storage Discharge Record that has been allocated to this GC Bundle.",
        foreign_key="storagedischargerecord.sdr_allocation_id",
    )
    storage_efficiency_factor: float | None = Field(
        default=None,
        description="The efficiency factor of the storage Device that has discharged the energy represented by this GC Bundle.",
    )
    is_deleted: bool = Field(default=False)


class GranularCertificateBundleCreate(GranularCertificateBundleBase):
    hash: str | None = None


class IssuanceMetaDataBase(BaseModel):
    """
    Attributes that detail the Issuing Body characteristics and legal status of the GC Bundle.
    """

    ### Issuing Body Characteristics ###
    country_of_issuance: str = Field(
        description="The Domain under which the Issuing Body of this GC Bundle has authority to issue.",
    )
    connected_grid_identification: str = Field(
        description="A Domain-specific identifier indicating the infrastructure into which the energy has been injected.",
    )
    issuing_body: str = Field(
        description="The Issuing Body that has issued this GC Bundle.",
    )
    legal_status: str | None = Field(
        default=None,
        description="May contain pertinent information on the Issuing Authority, where relevant.",
    )
    issuance_purpose: str | None = Field(
        default=None,
        description="May contain the purpose of the GC Bundle issuance, for example: Disclosure, Subsidy Support.",
    )
    support_received: str | None = Field(
        default=None,
        description="May contain information on any support received for the generation or investment into the production Device for which this GC Bundle have been issued.",
    )
    quality_scheme_reference: str | None = Field(
        default=None,
        description="May contain any references to quality schemes for which this GC Bundle were issued.",
    )
    dissemination_level: str | None = Field(
        default=None,
        description="Specifies whether the energy associated with this GC Bundle was self-consumed or injected into a private or public grid.",
    )
    issue_market_zone: str = Field(
        description="References the bidding zone and/or market authority and/or price node within which the GC Bundle have been issued.",
    )


class GranularCertificateBundleRead(BaseModel):
    """The GC Bundle is the primary unit of issuance and transfer within the EnergyTag standard, and only the Resgistry
    Administrator role can create, update, or withdraw GC Bundles.

    Requests to modify attributes including Account location, GC Bundle status, and Bundle splitting received from
    other Account holders should only be applied by the Registry administrator once all necessary validations have been
    performend.

    Validations and action execution are to be applied using a single queuing system, with changes made to the GC Bundle
    database applied with full ACID compliance. This ensures that all actions are applied in the order they are received,
    the state of the database is consistent at all times, and any errors can be rectified by reversing linearly through
    the queue.
    """

    ### Mutable Attributes ###
    certificate_status: CertificateStatus = Field(
        description="""One of: Active, Cancelled, Claimed, Expired, Withdrawn, Locked, Reserved."""
    )
    account_id: int = Field(
        foreign_key="account.id",
        description="Each GC Bundle is issued to a single unique production Account that its production Device is individually registered to.",
    )
    bundle_id_range_start: int = Field(
        description="""The individual Granular Certificates within this GC Bundle, each representing a
                        contant volume of energy, generated within the production start and end time interval,
                        is issued an ID in a format that can be represented sequentially and in a
                        clearly ascending manner, displayed on the GC Bundle instance by start and end IDs indicating the minimum
                        and maximum IDs contained within the Bundle, inclusive of both range end points and all integers
                        within that range.""",
    )
    bundle_id_range_end: int = Field(
        description="""The start and end range IDs of GC Bundles may change as they are split and transferred between Accounts,
                       or partially cancelled.""",
    )
    bundle_quantity: int = Field(
        description="""The quantity of Granular Certificates within this GC Bundle, according to a
                        standardised energy volume per Granular Certificate, rounded down to the nearest Wh. Equal to
                        (bundle_id_range_end - bundle_id_range_start + 1)."""
    )

    ### Bundle Characteristics ###
    issuance_id: str = Field(
        description="""A unique identifier assigned to the GC Bundle at the time of issuance.
        If the bundle is split through partial transfer or cancellation, this issuance ID
        remains unchanged across each child GC Bundle.""",
    )
    energy_carrier: str = Field(
        description="The form of energy that the GC Bundle represents, for example: Electricity, Hydrogen, Ammonia. In the current version of the standard (v2), this field is always Electricity.",
    )
    energy_source: str = Field(
        description="The fuel type used to generate the energy represented by the GC Bundle, for example: Solar, Wind, Biomass, Nuclear, Coal, Gas, Oil, Hydro.",
    )
    face_value: int = Field(
        description="States the quantity of energy in Watt-hours (Wh) represented by each Granular Certificate within this GC Bundle.",
    )
    issuance_post_energy_carrier_conversion: bool = Field(
        description="Indicate whether this GC Bundle have been issued following an energy conversion event, for example in a power to hydrogen facility.",
    )
    registry_configuration: int = Field(
        default=1,
        description="""The configuration of the Registry that issued this GC Bundle; either 1, 2, or 3 at the time of writing (Standard v2). Enables tracking of related certificates
                        to aid auditing and error detection""",
    )

    ### Production Device Characteristics ###
    device_id: int = Field(
        foreign_key="device.id",
        description="Each GC Bundle is associated with a single production Device.",
    )
    device_name: str = Field(description="The name of the production Device.")
    device_technology_type: str = Field(
        description="The Device's technology type, for example: Offshore Wind Turbine, Biomass Plant, Fixed Hydro.",
    )
    device_production_start_date: datetime.datetime = Field(
        description="The date on which the production Device began generating energy.",
    )
    device_capacity: int = Field(
        description="The maximum capacity of the production Device in Watts (W).",
    )
    device_location: tuple[float, float] = Field(
        description="The GPS coordinates of the production or Storage Device responsible for releasing the energy represented by the GC Bundle.",
        sa_column=Column(ARRAY(Float)),
    )
    device_type: str = Field(
        description="Whether the GC Bundle represents energy that has been generated by a production Device or released by a storage unit.",
    )

    ### Temporal Characteristics ###
    production_starting_interval: datetime.datetime = Field(
        description="""The datetime in UTC format indicating the start of the relevant production period.
                        GC Bundles shall be issued over a maximum production period of one hour,
                        under the assumption that the certificates represent an even distribution of power generation within that period.""",
    )
    production_ending_interval: datetime.datetime = Field(
        description="The datetime in UTC format indicating the end of the relevant production period.",
    )
    expiry_datestamp: datetime.datetime = Field(
        description="The date in UTC format (YYYY-MM-DD) indicating the point at which the GC Bundle will be rendered invalid if they have not been cancelled. This expiry period can vary across Domains.",
    )

    ### Storage Characteristics ###
    is_storage: bool = Field(
        description="Indicates whether the Device ID is associated with a storage Device.",
    )
    sdr_allocation_id: int | None = Field(
        default=None,
        description="The unique ID of the Storage Discharge Record that has been allocated to this GC Bundle.",
        foreign_key="storagedischargerecord.sdr_allocation_id",
    )
    discharging_start_datetime: datetime.datetime | None = Field(
        default=None,
        description="The UTC datetime at which the Storage Device began discharging the energy represented by this SD-GC (inherited from the allocated SDR).",
    )
    discharging_end_datetime: datetime.datetime | None = Field(
        default=None,
        description="The UTC datetime at which the Storage Device ceased discharging energy represented by this SD-GC (inherited from the allocated SDR).",
    )
    storage_efficiency_factor: float | None = Field(
        default=None,
        description="The efficiency factor of the storage Device that has discharged the energy represented by this GC Bundle.",
    )

    ### Issuing Body Characteristics ###
    country_of_issuance: str = Field(
        description="The Domain under which the Issuing Body of this GC Bundle has authority to issue.",
    )
    connected_grid_identification: str = Field(
        description="A Domain-specific identifier indicating the infrastructure into which the energy has been injected.",
    )
    issuing_body: str = Field(
        description="The Issuing Body that has issued this GC Bundle.",
    )
    legal_status: str | None = Field(
        default=None,
        description="May contain pertinent information on the Issuing Authority, where relevant.",
    )
    issuance_purpose: str | None = Field(
        default=None,
        description="May contain the purpose of the GC Bundle issuance, for example: Disclosure, Subsidy Support.",
    )
    support_received: str | None = Field(
        default=None,
        description="May contain information on any support received for the generation or investment into the production Device for which this GC Bundle have been issued.",
    )
    quality_scheme_reference: str | None = Field(
        default=None,
        description="May contain any references to quality schemes for which this GC Bundle were issued.",
    )
    dissemination_level: str | None = Field(
        default=None,
        description="Specifies whether the energy associated with this GC Bundle was self-consumed or injected into a private or public grid.",
    )
    issue_market_zone: str = Field(
        description="References the bidding zone and/or market authority and/or price node within which the GC Bundle have been issued.",
    )

    ### Other Optional Characteristics ###
    emissions_factor_production_device: float | None = Field(
        default=None,
        description="May indicate the emissions factor (kgCO2e/MWh) of the production Device at the datetime in which this GC Bundle was issued against.",
    )
    emissions_factor_source: str | None = Field(
        default=None,
        description="Includes a reference to the calculation methodology of the production Device emissions factor.",
    )
    hash: str = Field(
        default=None,
        description="""A unique hash assigned to this bundle at the time of issuance,
        formed from the sha256 of the bundle's properties and, if the result of a bundle
        split, a nonce taken from the hash of the parent bundle.""",
    )
    is_deleted: bool = Field(default=False)


class GranularCertificateActionBase(utils.ActiveRecord):
    # TODO validate with an enum at the class definition level
    action_type: str | None = Field(
        default=None,
        description="The type of action to be performed on the GC Bundle.",
    )
    source_id: int = Field(
        description="The Account ID of the Account within which the action shall occur or originate from."
    )
    user_id: int = Field(
        description="The User that is performing the action, and can be verified as having the sufficient authority to perform the requested action on the Account specified."
    )
    target_id: int | None = Field(
        default=None,
        description="For (recurring) transfers, the Account ID into which the GC Bundles are to be transferred to.",
    )
    source_certificate_issuance_id: str | None = Field(
        default=None,
        description="The specific GC Bundle(s) onto which the action will be performed. Returns all GC Bundles with the specified issuance ID.",
    )
    source_certificate_bundle_id_range_start: int | None = Field(
        default=None,
        description="If an issuance ID is specified, returns a GC Bundle containing all certificates between and inclusive of the range start and end IDs provided.",
    )
    source_certificate_bundle_id_range_end: int | None = Field(
        default=None,
        description="If an issuance ID is specified, returns a GC Bundle containing all certificates between and inclusive of the range start and end IDs provided.",
    )
    action_request_datetime: datetime.datetime = Field(
        default_factory=utc_datetime_now,
        description="The UTC datetime at which the User submitted the action to the registry.",
    )
    action_completed_datetime: datetime.datetime = Field(
        default_factory=utc_datetime_now,
        description="The UTC datetime at which the registry confirmed to the User that their submitted action had either been successfully completed or rejected.",
    )
    action_request_datetime_local: datetime.datetime | None = Field(
        description="The local datetime at which the User submitted the action to the registry.",
        default_factory=datetime.datetime.now,
    )
    action_complete_datetime_local: datetime.datetime | None = Field(
        description="The local datetime at which the registry confirmed to the User that their submitted action had either been successfully completed or rejected.",
        default_factory=datetime.datetime.now,
    )
    initial_action_datetime: datetime.datetime | None = Field(
        default=None,
        description="If recurring, the UTC datetime of the first action that is to be completed.",
    )
    recurring_action_period_units: str | None = Field(
        default=None,
        description="If recurring, the unit of time described by the recurring_action_period_quantity field, for example: 'days', 'weeks', 'months', 'years'.",
    )
    recurring_action_period_quantity: int | None = Field(
        default=None,
        description="If recurring, the number of units of time (specified by the units field) between each action.",
    )
    number_of_recurring_actions: int | None = Field(
        default=None,
        description="If recurring, including the first action, the number of recurring actions to perform before halting the recurring action.",
    )
    beneficiary: str | None = Field(
        default=None,
        description="The Beneficiary entity that may make a claim on the attributes of the cancelled GC Bundles. If not specified, the Account holder is treated as the Beneficiary.",
    )
    certificate_period_start: datetime.datetime | None = Field(
        default=None,
        description="The UTC datetime from which to filter GC Bundles within the specified Account.",
    )
    certificate_period_end: datetime.datetime | None = Field(
        default=None,
        description="The UTC datetime up to which GC Bundles within the specified Account are to be filtered.",
    )
    certificate_quantity: int | None = Field(
        default=None,
        description="""Overrides GC Bundle range start and end IDs, if specified.
        Of the GC Bundles identified, return the total number of certificates to action on,
        splitting GC Bundles from the start of the range where necessary.""",
    )
    device_id: int | None = Field(
        default=None,
        description="Filter GC Bundles associated with the specified production device.",
    )
    energy_source: str | None = Field(
        default=None,
        description="Filter GC Bundles based on the fuel type used by the production Device.",
    )
    certificate_status: CertificateStatus | None = Field(
        default=None, description="""Filter on the status of the GC Bundles."""
    )
    certificate_status_to_update_to: str | None = Field(
        default=None, description="Update the status of a GC Bundle."
    )
    is_deleted: bool = Field(default=False)
    # TODO this currently can't pass Pydantic validation, need to revisit
    # sparse_filter_list: Tuple[str, str] | None = Field(
    #     description="Overrides all other search criteria. Provide a list of Device ID - Datetime pairs to retrieve GC Bundles issued to each Device and datetime specified.",
    #     sa_column=Column(ARRAY(String(), String())),
    # )
    action_response_status: str | None = Field(
        default=None,
        description="Specifies whether the requested action has been accepted or rejected by the registry.",
    )


class GranularCertificateActionRead(GranularCertificateActionBase):
    id: int | None = Field(
        primary_key=True,
        description="A unique ID assigned to this action.",
    )<|MERGE_RESOLUTION|>--- conflicted
+++ resolved
@@ -54,15 +54,6 @@
         If the bundle is split through partial transfer or cancellation, this issuance ID
         remains unchanged across each child GC Bundle.""",
     )
-<<<<<<< HEAD
-    hash: str = Field(
-        default=None,
-        description="""A unique hash assigned to this bundle at the time of issuance,
-        formed from the sha256 of the bundle's properties and, if the result of a bundle
-        split, a nonce taken from the hash of the parent bundle.""",
-    )
-=======
->>>>>>> 76e4ce10
 
     ### Mutable Attributes ###
     certificate_status: CertificateStatus = Field(
