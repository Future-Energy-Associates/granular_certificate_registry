--- conflicted
+++ resolved
@@ -3,15 +3,12 @@
 from sqlmodel import Session
 
 from gc_registry.certificate.models import GranularCertificateBundle
-<<<<<<< HEAD
 from gc_registry.certificate.schemas import (
     GranularCertificateBundleCreate,
 )
 from gc_registry.core.database import db
-=======
 from gc_registry.certificate.schemas import GranularCertificateBundleBase
 from gc_registry.core.database import db, events
->>>>>>> 98dc4cb3
 from gc_registry.storage.models import (
     StorageAction,
     StorageChargeRecord,
@@ -147,16 +144,10 @@
     status_code=200,
 )
 def issue_SDGC(
-<<<<<<< HEAD
-    sdgc: GranularCertificateBundleCreate,
-    headers: dict = Depends(services.validate_user_and_get_headers),
-    session: Session = Depends(db.db_name_to_client["read"].yield_session),
-=======
     sdgc_base: GranularCertificateBundleBase,
     write_session: Session = Depends(db.get_write_session),
     read_session: Session = Depends(db.get_read_session),
     esdb_client: EventStoreDBClient = Depends(events.get_esdb_client),
->>>>>>> 98dc4cb3
 ):
     """A GC Bundle that has been issued following the verification of a cancelled GC Bundle and the proper allocation of a pair
     of Storage Charge and Discharge Records. The GC Bundle is issued to the Account of the Storage Device, and is identical to
@@ -166,12 +157,8 @@
     by the storage_id and the discharging_start_datetime, which is inherited from the allocated SDR.
     """
 
-<<<<<<< HEAD
-    db_sdgc = GranularCertificateBundle.create(sdgc.model_dump(), session)
-=======
     sdgc = GranularCertificateBundle.create(
         sdgc_base, write_session, read_session, esdb_client
     )
->>>>>>> 98dc4cb3
 
     return sdgc