--- conflicted
+++ resolved
@@ -5,16 +5,12 @@
 import httpx
 import pandas as pd
 
-<<<<<<< HEAD
 from gc_registry.certificate.models import GranularCertificateBundle
 from gc_registry.core.models.base import (
     CertificateStatus,
     EnergyCarrierType,
     EnergySourceType,
 )
-=======
-from gc_registry.certificate.schemas import GranularCertificateBundleCreate
->>>>>>> 76e4ce10
 from gc_registry.settings import settings
 
 
@@ -136,12 +132,8 @@
         device_id: int,
         is_storage: bool,
         issuance_metadata_id: int,
-<<<<<<< HEAD
         bundle_id_range_start: int = 0,
     ) -> list[GranularCertificateBundle]:
-=======
-    ) -> list[GranularCertificateBundleCreate]:
->>>>>>> 76e4ce10
         WH_IN_MWH = 1e6
 
         mapped_data: list = []
@@ -163,7 +155,6 @@
 
             transformed = {
                 "account_id": account_id,
-<<<<<<< HEAD
                 "certificate_status": CertificateStatus.ACTIVE,
                 "bundle_id_range_start": bundle_id_range_start,
                 "bundle_id_range_end": bundle_id_range_end,
@@ -176,22 +167,6 @@
                 "production_starting_interval": data["start_time"],
                 "production_ending_interval": data["start_time"]
                 + pd.Timedelta(minutes=60),
-=======
-                "issuance_id": f"{device_id}-{production_starting_interval}",
-                "certificate_status": "Active",
-                "bundle_id_range_start": bundle_id_range_start,
-                "bundle_id_range_end": bundle_id_range_end,
-                "bundle_quantity": bundle_id_range_end - bundle_id_range_start + 1,
-                "energy_carrier": "electricity",
-                "energy_source": "wind",
-                "face_value": bundle_wh,
-                "issuance_post_energy_carrier_conversion": False,
-                "device_id": device_id,
-                "production_starting_interval": production_starting_interval,
-                "production_ending_interval": datetime.fromisoformat(
-                    data["halfHourEndTime"]
-                ),
->>>>>>> 76e4ce10
                 "issuance_datestamp": datetime.utcnow().date(),
                 "expiry_datestamp": (
                     datetime.utcnow()
@@ -207,13 +182,9 @@
             )
 
             # Validate and append the transformed data
-<<<<<<< HEAD
             valid_data = GranularCertificateBundle.model_validate(transformed)
             # Add this back in when moved to certificate services
             # valid_data.hash = create_bundle_hash(valid_data, None)
-=======
-            valid_data = GranularCertificateBundleCreate.model_validate(transformed)
->>>>>>> 76e4ce10
             mapped_data.append(valid_data)
 
         return mapped_data
