import datetime
from typing import Any

import httpx
import pandas as pd

from gc_registry.core.models.base import (
    CertificateStatus,
    EnergyCarrierType,
)
from gc_registry.device.models import Device
from gc_registry.logging_config import logger
from gc_registry.settings import settings


def datetime_to_settlement_period(dt: datetime.datetime) -> int:
    return (dt.hour * 60 + dt.minute) // 30 + 1


psr_type_renewable_flag = {
    "Wind Offshore": True,
    "Generation": False,
    "Other": False,
    "Wind Onshore": True,
    "Fossil Gas": False,
    "Fossil Oil": False,
    "Hydro Run-of-river and poundage": True,
    "Biomass": True,
    "Fossil Hard coal": False,
    "Hydro Water Reservoir": True,
    "Nuclear": True,
    "Other renewable": True,
    "Solar": True,
}

psr_type_to_energy_source = {
    "Wind Offshore": "wind",
    "Generation": "other",
    "Other": "other",
    "Wind Onshore": "wind",
    "Fossil Gas": "gas",
    "Fossil Oil": "oil",
    "Hydro Run-of-river and poundage": "hydro",
    "Biomass": "biomass",
    "Fossil Hard coal": "coal",
    "Hydro Water Reservoir": "hydro",
    "Nuclear": "nuclear",
    "Other renewable": "other renewable",
    "Solar": "solar",
}


class ElexonClient:
    def __init__(self):
        self.base_url = "https://data.elexon.co.uk/bmrs/api/v1"
<<<<<<< HEAD
        self.renewable_psr_types = [k for k, v in psr_type_renewable_flag.items() if v]
        self.psr_type_to_energy_source = psr_type_to_energy_source
=======
        self.NAME = "ElexonClient"
>>>>>>> c6f0ce41

    def get_dataset_in_datetime_range(
        self,
        dataset,
        from_datetime: datetime.datetime,
        to_datetime: datetime.datetime,
        bmu_ids: list[str] | None = None,
        frequency: str = "30min",
    ) -> list[dict[str, Any]]:
        """
        Get the dataset in the given date range
        e.g. https://bmrs.elexon.co.uk/api-documentation/endpoint/datasets/B1610

        Args:
            dataset: The dataset to query
            from_date: The start date
            to_date: The end date
            bmu_ids: The BMU IDs to query

        Returns:
            The dataset in the given date range
        """
        data = []
        for half_hour_dt in pd.date_range(from_datetime, to_datetime, freq=frequency):
            params = {
                "settlementDate": half_hour_dt.date(),
                "settlementPeriod": datetime_to_settlement_period(half_hour_dt),
            }
            if bmu_ids:
                params["bmUnit"] = bmu_ids

            try:
                response = httpx.get(
                    f"{self.base_url}/datasets/{dataset}",
                    params=params,  # type: ignore
                )

                response.raise_for_status()

                data.extend(response.json()["data"])
            except Exception as e:
                print(f"Error fetching data for {half_hour_dt} for {bmu_ids}: {e}")

        return data

    def resample_hh_data_to_hourly(
        self, data_hh_df: pd.DataFrame
    ) -> list[dict[str, Any]]:
        data_hh_df["start_time"] = pd.to_datetime(
            data_hh_df.halfHourEndTime
        ) - pd.Timedelta(minutes=30)

        data_resampled_concat = []
        for bmu_unit in data_hh_df.bmUnit.unique():
            data_resampled_values = (
                data_hh_df[data_hh_df.bmUnit == bmu_unit]
                .set_index("start_time")
                .quantity.resample("h")
                .sum()
            )
            data_resampled_values.name = bmu_unit
            data_resampled_concat.append(data_resampled_values)

        data_resampled = (
            pd.concat(data_resampled_concat, axis=1)
            .melt(ignore_index=False, var_name="bmUnit", value_name="quantity")
            .reset_index()
        )

        return data_resampled.to_dict(orient="records")

    def get_asset_dataset_in_datetime_range(
        self,
        dataset,
        from_date: datetime.date,
        to_date: datetime.date,
    ):
        params = {
            "publishDateTimeFrom": from_date,
            "publishDateTimeTo": to_date,
        }
        response = httpx.get(
            f"{self.base_url}/datasets/{dataset}",
            params=params,  # type: ignore
        )

        response.raise_for_status()

        return response.json()

    def get_metering_by_device_in_datetime_range(
        self,
        from_datetime: datetime.datetime,
        to_datetime: datetime.datetime,
        meter_data_id: str,
        dataset="B1610",
    ) -> list[dict[str, Any]]:
        data = self.get_dataset_in_datetime_range(
            dataset=dataset,
            from_datetime=from_datetime,
            to_datetime=to_datetime,
            bmu_ids=[meter_data_id],
        )

        print(f"Data for {meter_data_id}: {len(data)}")
        if not data:
            return []

        meter_data_df = pd.DataFrame(data)
        data = self.resample_hh_data_to_hourly(meter_data_df)

        return data

    def map_metering_to_certificates(
        self,
        generation_data: list[dict[str, Any]],
        account_id: int,
        device: Device,
        is_storage: bool,
        issuance_metadata_id: int,
        bundle_id_range_start: int = 0,
    ) -> list[dict[str, Any]]:
        WH_IN_MWH = 1e6

        mapped_data: list = []
        for data in generation_data:
            bundle_wh = int(data["quantity"] * WH_IN_MWH)

<<<<<<< HEAD
            if bundle_wh <= 0:
                continue

            logging.info(f"Data: {data}, Bundle WH: {bundle_wh}")
=======
            logger.info(f"Data: {data}, Bundle WH: {bundle_wh}")
>>>>>>> c6f0ce41

            # Get existing "bundle_id_range_end" from the last item in mapped_data
            if mapped_data:
                bundle_id_range_start = mapped_data[-1]["bundle_id_range_end"] + 1

            # E.g., if bundle_wh = 1000, bundle_id_range_start = 0, bundle_id_range_end = 999
            bundle_id_range_end = bundle_id_range_start + bundle_wh - 1

            transformed = {
                "account_id": account_id,
                "certificate_status": CertificateStatus.ACTIVE,
                "bundle_id_range_start": bundle_id_range_start,
                "bundle_id_range_end": bundle_id_range_end,
                "bundle_quantity": bundle_wh,
                "energy_carrier": EnergyCarrierType.electricity,
                "energy_source": device.energy_source,
                "face_value": 1,
                "issuance_post_energy_carrier_conversion": False,
                "device_id": device.id,
                "production_starting_interval": data["start_time"],
                "production_ending_interval": data["start_time"]
                + pd.Timedelta(minutes=60),
                "issuance_datestamp": datetime.datetime.now(
                    tz=datetime.timezone.utc
                ).date(),
                "expiry_datestamp": (
                    datetime.datetime.now(tz=datetime.timezone.utc)
                    + datetime.timedelta(days=365 * settings.CERTIFICATE_EXPIRY_YEARS)
                ).date(),
                "metadata_id": issuance_metadata_id,
                "is_storage": is_storage,
                "hash": "Some hash",
            }

            transformed["issuance_id"] = (
                f"{device.id}-{transformed['production_starting_interval']}"
            )

            mapped_data.append(transformed)

        return mapped_data

    def get_device_capacities(
        self,
        bmu_ids: list[str],
        from_date: datetime.date = datetime.datetime.now().date()
        - datetime.timedelta(days=365 * 2),
        to_date: datetime.date = datetime.datetime.now().date(),
        dataset: str = "IGCPU",
    ) -> dict[str, Any]:
        data = self.get_asset_dataset_in_datetime_range(dataset, from_date, to_date)

        df = pd.DataFrame(data["data"])

        df.sort_values("effectiveFrom", inplace=True, ascending=True)
        df.drop_duplicates(subset=["registeredResourceName"], inplace=True, keep="last")
        df = df[df.bmUnit.notna()]

        # Filter by bmu_ids
        df = df[df.bmUnit.isin(bmu_ids)]
        df = df[["bmUnit", "installedCapacity"]]
        df["installedCapacity"] = df["installedCapacity"].astype(int)

        # check if all bmu_ids are in the data
        if len(df) != len(bmu_ids):
            missing_bmu_ids = set(bmu_ids) - set(df["bmUnit"])
            raise ValueError(f"Missing BMU IDs: {missing_bmu_ids}")

        device_dictionary = df.to_dict(orient="records")
        device_capacities = {
            str(device["bmUnit"]): device["installedCapacity"]
            for device in device_dictionary
        }

        return device_capacities


if __name__ == "__main__":
    client = ElexonClient()

    from_date = datetime.now() - timedelta(weeks=52 * 30)
    to_date = datetime.now()

    # Create year long ranges from the from_date to the to_date
    data_list = []
    for from_datetime in pd.date_range(from_date, to_date, freq="Y"):
        to_datetime = (
            from_datetime + timedelta(days=365)
            if from_datetime + timedelta(days=365) < to_date
            else to_date
        )

        print(f"Getting data from {from_datetime} to {to_datetime}")

        data = client.get_asset_dataset_in_datetime_range(
            dataset="IGCPU",
            from_date=from_datetime,
            to_date=to_datetime,
        )
        data_list.extend(data["data"])

    df = pd.DataFrame(data_list)

    df.sort_values("effectiveFrom", inplace=True, ascending=True)
    df.drop_duplicates(subset=["registeredResourceName"], inplace=True, keep="last")
    df = df[df.bmUnit.notna()]

    # drop all non-renewable psr types
    df = df[df.psrType.isin(client.renewable_psr_types)]<|MERGE_RESOLUTION|>--- conflicted
+++ resolved
@@ -53,12 +53,9 @@
 class ElexonClient:
     def __init__(self):
         self.base_url = "https://data.elexon.co.uk/bmrs/api/v1"
-<<<<<<< HEAD
         self.renewable_psr_types = [k for k, v in psr_type_renewable_flag.items() if v]
         self.psr_type_to_energy_source = psr_type_to_energy_source
-=======
         self.NAME = "ElexonClient"
->>>>>>> c6f0ce41
 
     def get_dataset_in_datetime_range(
         self,
@@ -187,14 +184,10 @@
         for data in generation_data:
             bundle_wh = int(data["quantity"] * WH_IN_MWH)
 
-<<<<<<< HEAD
             if bundle_wh <= 0:
                 continue
 
-            logging.info(f"Data: {data}, Bundle WH: {bundle_wh}")
-=======
             logger.info(f"Data: {data}, Bundle WH: {bundle_wh}")
->>>>>>> c6f0ce41
 
             # Get existing "bundle_id_range_end" from the last item in mapped_data
             if mapped_data:
