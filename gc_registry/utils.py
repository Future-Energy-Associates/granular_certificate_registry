--- conflicted
+++ resolved
@@ -6,9 +6,7 @@
 from esdbclient import EventStoreDBClient
 from fastapi import HTTPException
 from fastapi.responses import JSONResponse
-<<<<<<< HEAD
 from sqlmodel import Field, SQLModel, select
-=======
 from pydantic import BaseModel
 from sqlmodel import Session, SQLModel, select
 
@@ -20,7 +18,6 @@
 
 
 T = TypeVar("T", bound="ActiveRecord")
->>>>>>> 98dc4cb3
 
 
 class ActiveRecord(SQLModel):
