import datetime
from typing import Any

<<<<<<< HEAD
import pandas as pd
from sqlmodel import Session

=======
>>>>>>> b849a5d3
from gc_registry.account.models import Account
from gc_registry.core.database import cqrs, db, events
from gc_registry.device.meter_data.elexon.elexon import ElexonClient
from gc_registry.device.models import Device
from gc_registry.user.models import User


def get_device_capacities(bmu_ids: list[str]) -> list[dict[str, Any]]:

    client = ElexonClient()
    dataset = "IGCPU"
    to_datetime = datetime.datetime.now().date()
    from_datetime = to_datetime - datetime.timedelta(days=2 * 365)

    data = client.get_asset_dataset_in_datetime_range(
        dataset, from_datetime, to_datetime
    )

    df = pd.DataFrame(data["data"])

    df.sort_values("effectiveFrom", inplace=True, ascending=True)
    df.drop_duplicates(subset=["registeredResourceName"], inplace=True, keep="last")
    df = df[df.bmUnit.notna()]
    df = df[df.bmUnit.str.contains("|".join(bmu_ids))]
    df = df[["bmUnit", "installedCapacity"]]
    df["installedCapacity"] = df["installedCapacity"].astype(int)

    df.to_csv("device_capacities.csv", index=False)

    # check if all bmu_ids are in the data
    if len(df) != len(bmu_ids):
        missing_bmu_ids = set(bmu_ids) - set(df["bmUnit"])
        raise ValueError(f"Missing BMU IDs: {missing_bmu_ids}")

    device_dictionary = df.to_dict(orient="records")
    device_capacities = {
        device["bmUnit"]: device["installedCapacity"] for device in device_dictionary
    }

    return device_capacities


def seed_data():
    _ = db.get_db_name_to_client()
    write_session = db.get_write_session()
    read_session = db.get_read_session()
    esdb_client = events.get_esdb_client()

    print("Seeding the WRITE database with data....")

    bmu_ids = [
        "E_MARK-1",
        "T_RATS-1",
        "T_RATS-2",
        "T_RATS-3",
        "T_RATS-4",
        "T_RATSGT-2",
        "T_RATSGT-4",
    ]

    device_capacities = get_device_capacities(bmu_ids)

    client = ElexonClient()
    from_date = datetime.datetime(2024, 1, 1, 0, 0, 0)
    to_date = from_date + datetime.timedelta(days=1)
    dataset = "B1610"

<<<<<<< HEAD
    with Session(engine) as session:
        # Create a User to add the certificates to
        user_dict = {
            "primary_contact": "a_user@usermail.com",
            "name": "A User",
            "role": ["Production User"],
            "created_at": datetime.datetime.utcnow(),
        }
        user = User.model_validate(user_dict)

        session.add(user)
        session.commit()
        session.refresh(user)

        # Create an Account to add the certificates to
        account_dict = {
            "account_name": "Test Account",
            "users": [user],
            "created_at": datetime.datetime.utcnow(),
=======
    # Create a User to add the certificates to
    user_dict = {
        "primary_contact": "a_user@usermail.com",
        "name": "A User",
        "roles": ["Production User"],
    }
    user = User.create(user_dict, write_session, read_session, esdb_client)

    # Create an Account to add the certificates to
    account_dict = {
        "account_name": "Test Account",
        "user_ids": [user.id],
    }
    account = Account.create(account_dict, write_session, read_session, esdb_client)

    for bmu_id in bmu_ids:
        device_dict = {
            "device_name": bmu_id,
            "grid": "National Grid",
            "energy_source": "wind",
            "technology_type": "wind",
            "operational_date": str(datetime.datetime(2015, 1, 1, 0, 0, 0)),
            "capacity": 1000,
            "peak_demand": 100,
            "location": "Some Location",
            "account_id": account.id,
            "is_storage": False,
>>>>>>> b849a5d3
        }
        device = Device.create(device_dict, write_session, read_session, esdb_client)

        # Use Elexon to get data from the Elexon API
        data_hh = client.get_dataset_in_datetime_range(
            dataset, from_date, to_date, bmu_ids=[bmu_id]
        )
        if data_hh.empty:
            print(f"No data found for {bmu_id}")
            continue
        data_hourly = client.resample_hh_data_to_hourly(data_hh)
        certificate_bundles = client.map_generation_to_certificates(
            data_hourly, account_id=account.id, device_id=device.id
        )

<<<<<<< HEAD
        for bmu_id in bmu_ids:
            device_dict = {
                "device_name": bmu_id,
                "grid": "National Grid",
                "energy_source": "wind",
                "technology_type": "wind",
                "operational_date": datetime.datetime(2015, 1, 1, 0, 0, 0),
                "capacity": device_capacities[bmu_id],
                "peak_demand": 100,
                "location": "Some Location",
                "account_id": account.id,
                "created_at": datetime.datetime.utcnow(),
                "is_storage": False,
            }
            device = Device.model_validate(device_dict)
            session.add(device)
            session.commit()
            session.refresh(device)
=======
        if not certificate_bundles:
            print(f"No certificate bundles found for {bmu_id}")
            continue
>>>>>>> b849a5d3

        _ = cqrs.write_to_database(
            certificate_bundles, write_session, read_session, esdb_client
        )

<<<<<<< HEAD
            data = client.get_sp_dataset_in_datetime_range(
                dataset, from_date, to_date, bmu_ids=[bmu_id]
            )
            certificate_bundles = client.map_generation_to_certificates(
                data, account_id=account.id, device_id=device.id
            )
=======
    print("Seeding complete!")
>>>>>>> b849a5d3

    write_session.close()
    read_session.close()

    return<|MERGE_RESOLUTION|>--- conflicted
+++ resolved
@@ -1,12 +1,9 @@
 import datetime
 from typing import Any
 
-<<<<<<< HEAD
 import pandas as pd
 from sqlmodel import Session
 
-=======
->>>>>>> b849a5d3
 from gc_registry.account.models import Account
 from gc_registry.core.database import cqrs, db, events
 from gc_registry.device.meter_data.elexon.elexon import ElexonClient
@@ -74,27 +71,6 @@
     to_date = from_date + datetime.timedelta(days=1)
     dataset = "B1610"
 
-<<<<<<< HEAD
-    with Session(engine) as session:
-        # Create a User to add the certificates to
-        user_dict = {
-            "primary_contact": "a_user@usermail.com",
-            "name": "A User",
-            "role": ["Production User"],
-            "created_at": datetime.datetime.utcnow(),
-        }
-        user = User.model_validate(user_dict)
-
-        session.add(user)
-        session.commit()
-        session.refresh(user)
-
-        # Create an Account to add the certificates to
-        account_dict = {
-            "account_name": "Test Account",
-            "users": [user],
-            "created_at": datetime.datetime.utcnow(),
-=======
     # Create a User to add the certificates to
     user_dict = {
         "primary_contact": "a_user@usermail.com",
@@ -122,7 +98,6 @@
             "location": "Some Location",
             "account_id": account.id,
             "is_storage": False,
->>>>>>> b849a5d3
         }
         device = Device.create(device_dict, write_session, read_session, esdb_client)
 
@@ -138,45 +113,15 @@
             data_hourly, account_id=account.id, device_id=device.id
         )
 
-<<<<<<< HEAD
-        for bmu_id in bmu_ids:
-            device_dict = {
-                "device_name": bmu_id,
-                "grid": "National Grid",
-                "energy_source": "wind",
-                "technology_type": "wind",
-                "operational_date": datetime.datetime(2015, 1, 1, 0, 0, 0),
-                "capacity": device_capacities[bmu_id],
-                "peak_demand": 100,
-                "location": "Some Location",
-                "account_id": account.id,
-                "created_at": datetime.datetime.utcnow(),
-                "is_storage": False,
-            }
-            device = Device.model_validate(device_dict)
-            session.add(device)
-            session.commit()
-            session.refresh(device)
-=======
         if not certificate_bundles:
             print(f"No certificate bundles found for {bmu_id}")
             continue
->>>>>>> b849a5d3
 
         _ = cqrs.write_to_database(
             certificate_bundles, write_session, read_session, esdb_client
         )
 
-<<<<<<< HEAD
-            data = client.get_sp_dataset_in_datetime_range(
-                dataset, from_date, to_date, bmu_ids=[bmu_id]
-            )
-            certificate_bundles = client.map_generation_to_certificates(
-                data, account_id=account.id, device_id=device.id
-            )
-=======
     print("Seeding complete!")
->>>>>>> b849a5d3
 
     write_session.close()
     read_session.close()
