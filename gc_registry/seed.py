import datetime
from typing import Any

import pandas as pd

from gc_registry.account.models import Account
from gc_registry.certificate.models import IssuanceMetaData
from gc_registry.certificate.services import issue_certificates_in_date_range
from gc_registry.core.database import cqrs, db, events
from gc_registry.device.meter_data.abstract_meter_client import AbstractMeterDataClient
from gc_registry.device.meter_data.elexon.elexon import ElexonClient
from gc_registry.device.models import Device
from gc_registry.user.models import User


def seed_data():
    _ = db.get_db_name_to_client()
    write_session = db.get_write_session()
    read_session = db.get_read_session()
    esdb_client = events.get_esdb_client()

    print("Seeding the WRITE database with data....")

    bmu_ids = [
        "E_MARK-1",
        "T_RATS-1",
        "T_RATS-2",
        "T_RATS-3",
        "T_RATS-4",
        "T_RATSGT-2",
        "T_RATSGT-4",
    ]

    client = ElexonClient()
    from_datetime = datetime.datetime(2024, 1, 1, 0, 0, 0)
    to_datetime = from_datetime + datetime.timedelta(days=1)

    device_capacities = client.get_device_capacities(bmu_ids)

    # Create a User to add the certificates to
    user_dict = {
        "primary_contact": "a_user@usermail.com",
        "name": "A User",
        "roles": ["Production User"],
    }
    user = User.create(user_dict, write_session, read_session, esdb_client)[0]

    # Create an Account to add the certificates to
    account_dict = {
        "account_name": "Test Account",
        "user_ids": [user.id],
    }
    account = Account.create(account_dict, write_session, read_session, esdb_client)[0]

    # Create issuance metadata for the certificates
    issuance_metadata_dict = {
        "country_of_issuance": "UK",
        "connected_grid_identification": "NESO",
        "issuing_body": "OFGEM",
        "legal_status": "legal",
        "issuance_purpose": "compliance",
        "support_received": None,
        "quality_scheme_reference": None,
        "dissemination_level": None,
        "issue_market_zone": "NESO",
    }

    issuance_metadata = IssuanceMetaData.create(
        issuance_metadata_dict, write_session, read_session, esdb_client
    )[0]

    for bmu_id in bmu_ids:
        device_dict = {
            "device_name": bmu_id,
            "meter_data_id": bmu_id,
            "grid": "National Grid",
            "energy_source": "wind",
            "technology_type": "wind",
            "operational_date": str(datetime.datetime(2015, 1, 1, 0, 0, 0)),
            "capacity": device_capacities[bmu_id],
            "peak_demand": 100,
            "location": "Some Location",
            "account_id": account.id,
            "is_storage": False,
        }
        device = Device.create(device_dict, write_session, read_session, esdb_client)[0]

        # Use Elexon to get data from the Elexon API
        data_hh = client.get_metering_by_device_in_datetime_range(
            from_datetime, to_datetime, meter_data_id=bmu_id
        )
        if len(data_hh) == 0:
            print(f"No data found for {bmu_id}")
            continue
        data_hh_df = pd.DataFrame(data_hh)
        data_hourly_dict = client.resample_hh_data_to_hourly(data_hh_df)

        certificate_bundles = client.map_metering_to_certificates(
            data_hourly_dict,
            account_id=account.id,
            device_id=device.id,
            is_storage=False,
            issuance_metadata_id=issuance_metadata.id,
        )

        if not certificate_bundles:
            print(f"No certificate bundles found for {bmu_id}")
        else:
            _ = cqrs.write_to_database(
                certificate_bundles, write_session, read_session, esdb_client
            )

    print("Seeding complete!")

    write_session.close()
    read_session.close()

    return



def create_device_account_and_user(device_name,write_session, read_session, esdb_client):

    """ Create a default device, account and user for the device"""

    user_dict = {
        "primary_contact": "a_user@usermail.com",
        "name": f"Default user for {device_name}",
        "roles": ["Production User"],
    }
    user = User.create(user_dict, write_session, read_session, esdb_client)[0]


    account_dict = {
        "account_name": f"Default account for {device_name}",
        "user_ids": [user.id],
    }
    account = Account.create(account_dict, write_session, read_session, esdb_client)[0]

    return account, user

<<<<<<< HEAD

def seed_all_generators_from_elexon(from_date: datetime.date = datetime.date(2020,1,1)):
=======
def seed_all_generators_by_source(from_date: datetime.date = datetime.date(2020,1,1)):
>>>>>>> 886325e1
    """
    Seed the database with all generators data from the given source
    
    Args:
        client: The client to use to get the data
        from_datetime: The start datetime to get the data from
        to_datetime: The end datetime to get the data to
    """

    client = ElexonClient()

    _ = db.get_db_name_to_client()
    write_session = db.get_write_session()
    read_session = db.get_read_session()
    esdb_client = events.get_esdb_client()

    # Create year long ranges from the from_date to the to_date
    data_list: list[dict[str, Any]] = []
    now = datetime.datetime.now()
    for from_datetime in pd.date_range(from_date,now.date(),freq="Y"):
        year_period_end = from_datetime + datetime.timedelta(days=365)
        to_datetime = year_period_end if year_period_end < now else now

        print(f"Getting data from {from_datetime} to {to_datetime}")

        data = client.get_asset_dataset_in_datetime_range(
            dataset="IGCPU",
            from_date=from_datetime,
            to_date=to_datetime,
        )
        data_list.extend(data['data'])

    df = pd.DataFrame(data_list)

    df.sort_values("effectiveFrom", inplace=True, ascending=True)
    df.drop_duplicates(subset=["registeredResourceName"], inplace=True, keep="last")
    df = df[df.bmUnit.notna()]
    df["installedCapacity"] = df["installedCapacity"].astype(int)

    # drop all non-renewable psr types
    df = df[df.psrType.isin(client.renewable_psr_types)]

<<<<<<< HEAD
    WATTS_IN_MEGAWATT = 1e6

=======
>>>>>>> 886325e1
    for bmu_dict in df.to_dict(orient="records"):

        account, _ = create_device_account_and_user(bmu_dict["registeredResourceName"],write_session, read_session, esdb_client)

        device_dict = {
            "device_name": bmu_dict["registeredResourceName"],
            "meter_data_id": bmu_dict["bmUnit"],
            "grid": "National Grid",
            "energy_source": client.psr_type_to_energy_source.get(bmu_dict["psrType"], "other"),
            "technology_type": bmu_dict["psrType"],
            "operational_date": str(datetime.datetime(2015, 1, 1, 0, 0, 0)),
<<<<<<< HEAD
            "capacity": bmu_dict["installedCapacity"] * WATTS_IN_MEGAWATT,
=======
            "capacity": bmu_dict["installedCapacity"],
>>>>>>> 886325e1
            "location": "Some Location",
            "account_id": account.id,
            "is_storage": False,
            "peak_demand":-bmu_dict["installedCapacity"]*0.01,
        }
<<<<<<< HEAD
        _ = Device.create(device_dict, write_session, read_session, esdb_client)[0]

def seed_certificates_for_all_devices_in_date_range(from_date:datetime.date,to_date:datetime.date) -> None:
    """
    Seed the database with all generators data from the given source
    Args:
        client: The client to use to get the data
        from_datetime: The start datetime to get the data from
        to_datetime: The end datetime to get the data to
    """

    _ = db.get_db_name_to_client()
    write_session = db.get_write_session()
    read_session = db.get_read_session()
    esdb_client = events.get_esdb_client()

    client = ElexonClient()

    # Create issuance metadata for the certificates
    issuance_metadata_dict = {
        "country_of_issuance": "UK",
        "connected_grid_identification": "NESO",
        "issuing_body": "OFGEM",
        "legal_status": "legal",
        "issuance_purpose": "compliance",
        "support_received": None,
        "quality_scheme_reference": None,
        "dissemination_level": None,
        "issue_market_zone": "NESO",
    }

    issuance_metadata = IssuanceMetaData.create(
        issuance_metadata_dict, write_session, read_session, esdb_client
    )[0]

    issue_certificates_in_date_range(from_date,to_date,write_session,read_session,esdb_client,issuance_metadata.id,client)


if __name__ == "__main__":
    seed_all_generators_from_elexon()
    to_date = (datetime.datetime.now() - datetime.timedelta(days=7))
    from_date = to_date - datetime.timedelta(days=1)
    seed_certificates_for_all_devices_in_date_range(from_date,to_date)
=======
        device = Device.create(device_dict, write_session, read_session, esdb_client)[0]

if __name__ == "__main__":
    seed_all_generators_by_source()
>>>>>>> 886325e1
<|MERGE_RESOLUTION|>--- conflicted
+++ resolved
@@ -139,12 +139,8 @@
 
     return account, user
 
-<<<<<<< HEAD
 
 def seed_all_generators_from_elexon(from_date: datetime.date = datetime.date(2020,1,1)):
-=======
-def seed_all_generators_by_source(from_date: datetime.date = datetime.date(2020,1,1)):
->>>>>>> 886325e1
     """
     Seed the database with all generators data from the given source
     
@@ -187,11 +183,8 @@
     # drop all non-renewable psr types
     df = df[df.psrType.isin(client.renewable_psr_types)]
 
-<<<<<<< HEAD
     WATTS_IN_MEGAWATT = 1e6
 
-=======
->>>>>>> 886325e1
     for bmu_dict in df.to_dict(orient="records"):
 
         account, _ = create_device_account_and_user(bmu_dict["registeredResourceName"],write_session, read_session, esdb_client)
@@ -203,17 +196,12 @@
             "energy_source": client.psr_type_to_energy_source.get(bmu_dict["psrType"], "other"),
             "technology_type": bmu_dict["psrType"],
             "operational_date": str(datetime.datetime(2015, 1, 1, 0, 0, 0)),
-<<<<<<< HEAD
             "capacity": bmu_dict["installedCapacity"] * WATTS_IN_MEGAWATT,
-=======
-            "capacity": bmu_dict["installedCapacity"],
->>>>>>> 886325e1
             "location": "Some Location",
             "account_id": account.id,
             "is_storage": False,
             "peak_demand":-bmu_dict["installedCapacity"]*0.01,
         }
-<<<<<<< HEAD
         _ = Device.create(device_dict, write_session, read_session, esdb_client)[0]
 
 def seed_certificates_for_all_devices_in_date_range(from_date:datetime.date,to_date:datetime.date) -> None:
@@ -257,9 +245,3 @@
     to_date = (datetime.datetime.now() - datetime.timedelta(days=7))
     from_date = to_date - datetime.timedelta(days=1)
     seed_certificates_for_all_devices_in_date_range(from_date,to_date)
-=======
-        device = Device.create(device_dict, write_session, read_session, esdb_client)[0]
-
-if __name__ == "__main__":
-    seed_all_generators_by_source()
->>>>>>> 886325e1
