--- conflicted
+++ resolved
@@ -6,15 +6,8 @@
       - .env.ci
     environment:
       - TC_HOST=host.docker.internal
-<<<<<<< HEAD
-      - POSTGRES_DB=registry
-      - POSTGRES_USER=postgres
-      - POSTGRES_PASSWORD=password
-      - DATABASE_URL=postgresql://postgres:password@db_write/write
-=======
       - ENVIRONMENT=CI
 
->>>>>>> 98dc4cb3
     build:
       context: .
       args:
@@ -31,11 +24,6 @@
   db_write:
     image: postgres:13
     environment:
-<<<<<<< HEAD
-      - POSTGRES_DB=registry
-      - POSTGRES_USER=postgres
-      - POSTGRES_PASSWORD=password
-=======
       - POSTGRES_DB=${POSTGRES_DB}
       - POSTGRES_USER=${POSTGRES_USER}
       - POSTGRES_PASSWORD=${POSTGRES_PASSWORD}
@@ -75,5 +63,4 @@
   postgres_data_write:
   postgres_data_read:
   eventstore-volume-data:
-  eventstore-volume-logs:
->>>>>>> 98dc4cb3
+  eventstore-volume-logs: